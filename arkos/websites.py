"""
Classes and functions to manage websites installed in arkOS.

arkOS Core
(c) 2016 CitizenWeb
Written by Jacob Cook
Licensed under GPLv3, see LICENSE.md
"""

import configparser
import git
import os
import nginx
import re
import shutil
import tarfile
import zipfile

from arkos import applications, config, databases, signals, storage
from arkos import tracked_services
from arkos.messages import Notification, NotificationThread
from arkos.languages import php
from arkos.system import users, groups, services
from arkos.utilities import download, errors, random_string
<<<<<<< HEAD
=======

>>>>>>> a89c1e79

# If no cipher preferences set, use the default ones
# As per Mozilla recommendations, but substituting 3DES for RC4
ciphers = ":".join([
    "ECDHE-RSA-AES128-GCM-SHA256", "ECDHE-ECDSA-AES128-GCM-SHA256",
    "ECDHE-RSA-AES256-GCM-SHA384", "ECDHE-ECDSA-AES256-GCM-SHA384",
    "kEDH+AESGCM", "ECDHE-RSA-AES128-SHA256",
    "ECDHE-ECDSA-AES128-SHA256", "ECDHE-RSA-AES128-SHA",
    "ECDHE-ECDSA-AES128-SHA", "ECDHE-RSA-AES256-SHA384",
    "ECDHE-ECDSA-AES256-SHA384", "ECDHE-RSA-AES256-SHA",
    "ECDHE-ECDSA-AES256-SHA", "DHE-RSA-AES128-SHA256",
    "DHE-RSA-AES128-SHA", "DHE-RSA-AES256-SHA256",
    "DHE-DSS-AES256-SHA", "AES128-GCM-SHA256", "AES256-GCM-SHA384",
    "ECDHE-RSA-DES-CBC3-SHA", "ECDHE-ECDSA-DES-CBC3-SHA",
    "EDH-RSA-DES-CBC3-SHA", "EDH-DSS-DES-CBC3-SHA",
    "DES-CBC3-SHA", "HIGH", "!aNULL", "!eNULL", "!EXPORT", "!DES",
    "!RC4", "!MD5", "!PSK"
    ])


class Site:
    """Class representing a Website object."""

    def __init__(
            self, id_="", addr="", port=80, path="", php=False, version="",
            cert=None, db=None, data_path="", block=[], enabled=False):
        """
        Initialize the website object.

<<<<<<< HEAD
        :param str id_: Website name
=======
        :param str id: Website name
>>>>>>> a89c1e79
        :param str addr: Hostname/domain
        :param int port: Port site is served on
        :param str path: Path to site root directory
        :param bool php: Does this site use PHP?
        :param str version: Version of website type used
        :param Certificate cert: TLS certificate object (if assigned)
        :param Database db: Database object (if one is associated)
        :param str data_path: Path to website data storage directory
        :param list block: List of nginx key objects to add to server block
        :param bool enabled: Is site enabled through nginx?
        """
<<<<<<< HEAD
        self.id = id_
        self.path = path.encode("utf-8")
=======
        self.id = id
        self.path = path
>>>>>>> a89c1e79
        self.addr = addr
        self.port = port
        self.php = php
        self.version = version
        self.cert = None
        self.db = None
        self.meta = None
        self.enabled = enabled
        self.data_path = data_path
        if getattr(self, "addtoblock", None) and block:
            self.addtoblock += block
        elif block:
            self.addtoblock = block

    def install(self, meta, extra_vars={}, enable=True,
                nthread=NotificationThread()):
        """
        Install site, including prep and app recipes.

        :param Application meta: Application metadata
        :param dict extra_vars: Extra form variables as provided by client
        :param bool enable: Enable the site in nginx on install?
<<<<<<< HEAD
        :param NotificationThread nthread: notification thread to use
=======
        :param message message: Message object to update with status
>>>>>>> a89c1e79
        :returns: special message to the user from app post-install hook (opt)
        """
        try:
            self._install(meta, extra_vars, enable, nthread)
        except Exception as e:
            weberrors = (
                errors.InvalidConfigError,
                errors.OperationFailedError
            )
            if not isinstance(e, weberrors):
                self.clean_up()
                raise errors.OperationFailedError(
                    "({0})".format(meta.id), nthread) from e
            else:
                raise

    def _install(self, meta, extra_vars, enable, nthread):
        nthread.title = "Installing website"

        msg = Notification("info", "Websites", "Preparing to install...")
        nthread.update(msg)

        # Make sure the chosen port is indeed open
        if not tracked_services.is_open_port(self.port, self.addr):
            raise errors.InvalidConfigError("({0})".format(meta.id), nthread)\
                from tracked_services.PortConflictError(self.port, self.addr)

        # Set some metadata values
        specialmsg, dbpasswd = "", ""
        site_dir = config.get("websites", "site_dir")
        self.meta = meta
        path = (self.path or os.path.join(site_dir, self.id))
<<<<<<< HEAD
        self.path = path.encode("utf-8")
        self.php = extra_vars.get("php") or self.php \
            or self.meta.php or False
=======
        self.path = path
        self.php = extra_vars.get("php") or self.php \
            or self.meta.uses_php or False
>>>>>>> a89c1e79
        self.version = self.meta.version.rsplit("-", 1)[0] \
            if self.meta.website_updates else None

        # Classify the source package type
        if not self.meta.download_url:
            ending = ""
        elif self.meta.download_url.endswith(".tar.gz"):
            ending = ".tar.gz"
        elif self.meta.download_url.endswith(".tgz"):
            ending = ".tgz"
        elif self.meta.download_url.endswith(".tar.bz2"):
            ending = ".tar.bz2"
        elif self.meta.download_url.endswith(".zip"):
            ending = ".zip"
        elif self.meta.download_url.endswith(".git"):
            ending = ".git"
        else:
            raise errors.InvalidConfigError(
                "Invalid source archive format in {0}".format(self.meta.id))
<<<<<<< HEAD
=======

        msg = "Running pre-installation..."
        nthread.update(Notification("info", "Websites", msg))
>>>>>>> a89c1e79

        # Call website type's pre-install hook
        stage = "Pre-Install"
        try:
            self.pre_install(extra_vars)
        except Exception as e:
<<<<<<< HEAD
            raise Exception("Error during website config - "+str(e))

        # If needs DB and user didn't select an engine, choose one for them
        if len(self.meta.database_engines) > \
                1 and extra_vars.get("dbengine", None):
            self.meta.selected_dbengine = extra_vars.get("dbengine")
        if (not hasattr(self.meta, "selected_dbengine") or
            not self.meta.selected_dbengine) and \
                self.meta.database_engines:
=======
            raise errors.OperationFailedError(
                "({0} {1})".format(meta.id, stage), nthread) from e

        # If needs DB and user didn't select an engine, choose one for them
        if len(self.meta.database_engines) > 1 \
                and extra_vars.get("dbengine", None):
            self.meta.selected_dbengine = extra_vars.get("dbengine")
        if not getattr(self.meta, "selected_dbengine", None)\
                and self.meta.database_engines:
>>>>>>> a89c1e79
            self.meta.selected_dbengine = self.meta.database_engines[0]

        # Create DB and/or DB user as necessary
        stage = "Database"
        if getattr(self.meta, "selected_dbengine", None):
            msg = "Creating database..."
            nthread.update(Notification("info", "Websites", msg))
            try:
                mgr = databases.get_managers(self.meta.selected_dbengine)
                if not mgr:
                    estr = "No manager found for {0}"
                    raise Exception(estr.format(self.meta.selected_dbengine))
                # Make sure DB daemon is running if it has one
                if not mgr.state:
                    svc = services.get(mgr.meta.database_service)
                    svc.restart()
                self.db = mgr.add_db(self.id)
                # If multiuser DB type, create user
                if mgr.meta.database_multiuser:
                    dbpasswd = random_string(16)
                    db_user = mgr.add_user(self.id, dbpasswd)
                    db_user.chperm("grant", self.db)
            except Exception as e:
                raise errors.OperationFailedError(
                    "({0} {1})".format(meta.id, stage), nthread) from e

        # Make sure the target directory exists, but is empty
        pkg_path = os.path.join("/tmp", self.id + ending)
        if os.path.isdir(self.path):
            shutil.rmtree(self.path)
        os.makedirs(self.path)

        # Download and extract the source repo / package
        stage = "Clone"
        msg = "Downloading website source..."
        nthread.update(Notification("info", "Websites", msg))
        if self.meta.download_url and ending == ".git":
            git.Repo.clone_from(self.meta.download_url, self.path)
        elif self.meta.download_url:
            try:
                download(self.meta.download_url, file=pkg_path, crit=True)
            except Exception as e:
<<<<<<< HEAD
                raise Exception("Couldn't download - {0}".format(str(e)))
=======
                raise errors.OperationFailedError(
                    "({0} {1})".format(meta.id, stage), nthread) from e
>>>>>>> a89c1e79

            # Format extraction command according to type
            msg = "Extracting source..."
            nthread.update(Notification("info", "Websites", msg))
            try:
                if ending in [".tar.gz", ".tgz", ".tar.bz2"]:
                    arch = tarfile.open(pkg_path, "r:gz")
                    r = (x for x in arch.getnames() if re.match("^[^/]*$", x))
                    toplvl = next(r, None)
                    if not toplvl:
                        raise Exception("Malformed source archive")
                    arch.extractall(site_dir)
                    os.rename(os.path.join(site_dir, toplvl), self.path)
                else:
                    arch = zipfile.ZipFile(pkg_path)
                    r = (x for x in arch.namelist() if re.match("^[^/]*/$", x))
                    toplvl = next(r, None)
                    if not toplvl:
                        raise Exception("Malformed source archive")
                    arch.extractall(site_dir)
                    os.rename(os.path.join(site_dir, toplvl.rstrip("/")),
                              self.path)
                os.remove(pkg_path)
            except Exception as e:
                raise errors.OperationFailedError(
                    "({0} {1})".format(meta.id, stage), nthread) from e

        # Set proper starting permissions on source directory
        uid, gid = users.get_system("http").uid, groups.get_system("http").gid
        os.chmod(self.path, 0o755)
        os.chown(self.path, uid, gid)
        for r, d, f in os.walk(self.path):
            for x in d:
                os.chmod(os.path.join(r, x), 0o755)
                os.chown(os.path.join(r, x), uid, gid)
            for x in f:
                os.chmod(os.path.join(r, x), 0o644)
                os.chown(os.path.join(r, x), uid, gid)

        # If there is a custom path for the data directory, set it up
        stage = "Datadir"
        try:
            if getattr(self.meta, "website_datapaths", None) \
                    and extra_vars.get("datadir"):
                self.data_path = extra_vars["datadir"]
                if not os.path.exists(self.data_path):
                    os.makedirs(self.data_path)
                os.chmod(self.data_path, 0o755)
                os.chown(self.data_path, uid, gid)
            elif hasattr(self, "website_default_data_subdir"):
                self.data_path = os.path.join(self.path,
                                              self.website_default_data_subdir)
            else:
                self.data_path = self.path
        except Exception as e:
            raise errors.OperationFailedError(
                "({0} {1})".format(meta.id, stage), nthread) from e

        # Create the nginx serverblock
        stage = "NGINX"
        addtoblock = self.addtoblock or []
        if extra_vars.get("addtoblock"):
            addtoblock += nginx.loads(extra_vars.get("addtoblock"), False)
        try:
            default_index = "index."+("php" if self.php else "html")
            block = nginx.Conf()
            server = nginx.Server(
                nginx.Key("listen", str(self.port)),
                nginx.Key("listen", "[::]:" + str(self.port)),
                nginx.Key("server_name", self.addr),
                nginx.Key("root", self.path),
                nginx.Key("index", getattr(self.meta, "website_index", None) or
                          default_index)
            )
            if addtoblock:
                server.add(*[x for x in addtoblock])
            block.add(server)
            nginx.dumpf(block, os.path.join("/etc/nginx/sites-available",
                        self.id))
        except Exception as e:
            raise errors.OperationFailedError(
                "({0} {1})".format(meta.id, stage), nthread) from e

        # Create arkOS metadata file
        meta = configparser.SafeConfigParser()
        meta.add_section("website")
        meta.set("website", "id", self.id)
        meta.set("website", "type", self.meta.id)
        meta.set("website", "ssl", self.cert.id if getattr(self, "cert", None)
                            else "None")
        meta.set("website", "version", self.version or "None")
        if getattr(self.meta, "website_datapaths", None) \
                and self.data_path:
            meta.set("website", "data_path", self.data_path)
        meta.set("website", "dbengine", "")
        meta.set("website", "dbengine",
                 getattr(self.meta, "selected_dbengine", ""))
        with open(os.path.join(self.path, ".arkos"), "w") as f:
            meta.write(f)

        # Call site type's post-installation hook
        msg = "Running post-installation. This may take a few minutes..."
        nthread.update(Notification("info", "Websites", msg))
        stage = "Post-Install"
        try:
            specialmsg = self.post_install(extra_vars, dbpasswd)
        except Exception as e:
            raise errors.OperationFailedError(
                "({0} {1})".format(meta.id, stage), nthread) from e

        # Cleanup and reload daemons
        msg = "Finishing..."
        nthread.update(Notification("info", "Websites", msg))
        self.installed = True
        storage.sites.add("sites", self)
        signals.emit("websites", "site_installed", self)
        if enable:
            self.nginx_enable()
        if enable and self.php:
            php.open_basedir("add", "/srv/http/")
            php_reload()

        msg = "{0} site installed successfully".format(self.meta.name)
        nthread.complete(Notification("success", "Websites", msg))
        if specialmsg:
            return specialmsg

    def clean_up(self):
        """Clean up after a failed installation."""
        try:
            shutil.rmtree(self.path, True)
        except:
            pass
        if self.db:
            try:
                self.db.remove()
            except:
                pass
            db_user = databases.get_user(self.id)
            if db_user:
                try:
                    db_user.remove()
                except:
                    pass
        try:
            os.unlink(os.path.join("/etc/nginx/sites-available", self.id))
        except:
            pass

    def ssl_enable(self):
        """Assign a TLS certificate to this site."""
<<<<<<< HEAD
=======
        try:
            self._ssl_enable()
        except Exception as e:
            weberrors = (
                errors.InvalidConfigError,
                errors.OperationFailedError
            )
            if not isinstance(e, weberrors):
                raise errors.OperationFailedError(
                    "({0})".format(self.id)) from e
            else:
                raise

    def _ssl_enable(self):
>>>>>>> a89c1e79
        # Get server-preferred ciphers
        if config.get("certificates", "ciphers"):
            ciphers = config.get("certificates", "ciphers")
        else:
            config.set("certificates", "ciphers", ciphers)
            config.save()

        block = nginx.loadf(os.path.join("/etc/nginx/sites-available/",
<<<<<<< HEAD
                                         self.id))

        # If the site is on port 80, setup an HTTP redirect to new port 443
        server = block.servers[0]
        listen = server.filter("Key", "listen")[0]
        if listen.value == "80":
            listen.value = "443 ssl"
            block.add(nginx.Server(
                nginx.Key("listen", "80"),
                nginx.Key("server_name", self.addr),
                nginx.Key("return", "301 https://{0}$request_uri"
                          .format(self.addr))
            ))
            for x in block.servers:
                if x.filter("Key", "listen")[0].value == "443 ssl":
                    server = x
                    break
        else:
            listen.value = listen.value.split(" ssl")[0] + " ssl"
=======
                            self.id))

        # If the site is on port 80, setup an HTTP redirect to new port 443
        server = block.server
        listens = server.filter("Key", "listen")
        for listen in listens:
            httport = "80"
            sslport = "443"
            if listen.value.startswith("[::]"):
                # IPv6
                httport = "[::]:80"
                sslport = "[::]:443"
            if listen.value == httport:
                listen.value = (sslport + " ssl http2")
                block.add(nginx.Server(
                    nginx.Key("listen", httport),
                    nginx.Key("server_name", self.addr),
                    nginx.Key("return", "301 https://{0}$request_uri"
                                        .format(self.addr))
                ))
                for x in block.servers:
                    if " ssl" in x.filter("Key", "listen")[0].value:
                        server = x
                        break
            else:
                listen.value = listen.value.split(" ssl")[0] + " ssl http2"
>>>>>>> a89c1e79

        # Clean up any pre-existing SSL directives that no longer apply
        to_remove = [x for x in server.keys if x.name.startswith("ssl_")]
        server.remove(*to_remove)

        # Add the necessary SSL directives to the serverblock and save
        server.add(
            nginx.Key("ssl_certificate", self.cert.cert_path),
            nginx.Key("ssl_certificate_key", self.cert.key_path),
            nginx.Key("ssl_protocols", "TLSv1 TLSv1.1 TLSv1.2"),
            nginx.Key("ssl_ciphers", ciphers),
            nginx.Key("ssl_session_timeout", "5m"),
            nginx.Key("ssl_prefer_server_ciphers", "on"),
            nginx.Key("ssl_dhparam", "/etc/arkos/ssl/dh_params.pem"),
            nginx.Key("ssl_session_cache", "shared:SSL:50m"),
            )
        nginx.dumpf(block, os.path.join("/etc/nginx/sites-available/",
                                        self.id))

        # Set the certificate name in the metadata file
        meta = configparser.SafeConfigParser()
        meta.read(os.path.join(self.path, ".arkos"))
        meta.set("website", "ssl", self.cert.id)
        with open(os.path.join(self.path, ".arkos"), "w") as f:
            meta.write(f)

        # Call the website type's SSL enable hook
        self.enable_ssl(self.cert.cert_path, self.cert.key_path)

    def ssl_disable(self):
        """Remove a TLS certificate from this site."""
<<<<<<< HEAD
        block = nginx.loadf(os.path.join("/etc/nginx/sites-available/",
                                         self.id))
=======
        try:
            self._ssl_disable()
        except Exception as e:
            weberrors = (
                errors.InvalidConfigError,
                errors.OperationFailedError
            )
            if not isinstance(e, weberrors):
                raise errors.OperationFailedError(
                    "({0})".format(self.id)) from e
            else:
                raise

    def _ssl_disable(self):
        block = nginx.loadf(os.path.join("/etc/nginx/sites-available/",
                            self.id))
>>>>>>> a89c1e79

        # If there's an 80-to-443 redirect block, get rid of it
        if len(block.servers) > 1:
            for x in block.servers:
                if "ssl" not in x.filter("Key", "listen")[0].value \
                        and x.filter("key", "return"):
                    block.remove(x)
                    break

        # Remove all SSL directives and save
<<<<<<< HEAD
        server = block.servers[0]
        listen = server.filter("Key", "listen")[0]
        if listen.value == "443 ssl":
            listen.value = "80"
        else:
            listen.value = listen.value.rstrip(" ssl")
        server.remove(*[x for x in server.filter("Key")
                        if x.name.startswith("ssl_")])
=======
        server = block.server
        listens = server.filter("Key", "listen")
        for listen in listens:
            if listen.value.startswith("443"):
                listen.value = "80"
            elif listen.value.startswith("[::]:443"):
                listen.value = "[::]:80"
            else:
                listen.value = listen.value.split(" ssl")[0]
        skeys = [x for x in server.filter("Key") if x.name.startswith("ssl_")]
        server.remove(*skeys)
>>>>>>> a89c1e79
        nginx.dumpf(block, os.path.join("/etc/nginx/sites-available/",
                                        self.id))
        meta = configparser.SafeConfigParser()
        meta.read(os.path.join(self.path, ".arkos"))
        meta.set("website", "ssl", "None")
        with open(os.path.join(self.path, ".arkos"), "w") as f:
            meta.write(f)

        # Call the website type's SSL disable hook
        self.disable_ssl()

    def nginx_enable(self, reload=True):
        """
        Enable this website in nginx.

        :param bool reload: Reload nginx on finish?
        """
        origin = os.path.join("/etc/nginx/sites-available", self.id)
        target = os.path.join("/etc/nginx/sites-enabled", self.id)
        if not os.path.exists(target):
            os.symlink(origin, target)
            self.enabled = True
        if reload is True:
            return nginx_reload()
        return True

    def nginx_disable(self, reload=True):
        """
        Disable this website in nginx.

        :param bool reload: Reload nginx on finish?
        """
        try:
            os.unlink(os.path.join("/etc/nginx/sites-enabled", self.id))
        except:
            pass
        self.enabled = False
        if reload is True:
            return nginx_reload()
        return True

    def edit(self, newname=""):
        """
        Edit website properties and save accordingly.

        To change properties, set them on the object before running. Name
        changes must be done through the parameter here and NOT on the object.

        :param str newname: Name to change the site name to
        """
        try:
            self._edit(newname)
        except Exception as e:
            weberrors = (
                errors.InvalidConfigError,
                errors.OperationFailedError
            )
            if not isinstance(e, weberrors):
                raise errors.OperationFailedError(
                    "({0})".format(self.id)) from e
            else:
                raise

    def _edit(self, newname):
        site_dir = config.get("websites", "site_dir")
        block = nginx.loadf(os.path.join("/etc/nginx/sites-available",
                            self.id))

        # If SSL is enabled and the port is changing to 443,
        # create the port 80 redirect
        server = block.server
        if self.cert and self.port == 443:
            for x in block.servers:
                if "443 ssl" in x.filter("Key", "listen")[0].value:
                    server = x
            if self.port != 443:
                for x in block.servers:
                    if "ssl" not in x.filter("Key", "listen")[0].value\
                            and x.filter("key", "return"):
                        block.remove(x)
        elif self.port == 443:
            block.add(nginx.Server(
                nginx.Key("listen", "80"),
                nginx.Key("listen", "[::]:80"),
                nginx.Key("server_name", self.addr),
                nginx.Key("return", "301 https://{0}$request_uri"
                                    .format(self.addr))
            ))

        # If the name was changed...
        if newname and self.id != newname:
            # rename the folder and files...
            if self.path.endswith("_site"):
                self.path = os.path.join(site_dir, newname, "_site")
            elif self.path.endswith("htdocs"):
                self.path = os.path.join(site_dir, newname, "htdocs")
            else:
                self.path = os.path.join(site_dir, newname)
            self.path = self.path
            if os.path.exists(self.path):
                shutil.rmtree(self.path)
            self.nginx_disable(reload=False)
            shutil.move(os.path.join(site_dir, self.id), self.path)
            os.unlink(os.path.join("/etc/nginx/sites-available", self.id))
            signals.emit("websites", "site_removed", self)
            self.id = newname

            # then update the site's arkOS metadata file with the new name
            meta = configparser.SafeConfigParser()
            meta.read(os.path.join(self.path, ".arkos"))
            meta.set("website", "id", self.id)
            with open(os.path.join(self.path, ".arkos"), "w") as f:
                meta.write(f)
            self.nginx_enable(reload=False)

        # Pass any necessary updates to the nginx serverblock and save
        port = "{0} ssl".format(self.port) if self.cert else str(self.port)
        for listen in server.filter("Key", "listen"):
            if listen.value.startswith("[::]:"):
                listen.value = "[::]:" + str(port)
            else:
                listen.value = str(port)
        server.filter("Key", "server_name")[0].value = self.addr
        server.filter("Key", "root")[0].value = self.path
        server.filter("Key", "index")[0].value = "index.php" \
            if getattr(self, "php", False) else "index.html"
        nginx.dumpf(block, os.path.join("/etc/nginx/sites-available", self.id))

        # Call the site's edited hook, if it has one, then reload nginx
        signals.emit("websites", "site_loaded", self)
        if hasattr(self, "site_edited"):
            self.site_edited()
        nginx_reload()

    def update(self, nthread=NotificationThread()):
        """
        Run an update on this website.

        Pulls update data from arkOS app package and metadata, and uses it to
        update this particular website instance to the latest version.

        :param message message: Message object to update with status
        """
<<<<<<< HEAD
=======
        try:
            self._update(nthread)
        except Exception as e:
            weberrors = (
                errors.InvalidConfigError,
                errors.OperationFailedError
            )
            if not isinstance(e, weberrors):
                raise errors.OperationFailedError(
                    "({0})".format(self.id), nthread) from e
            else:
                raise

    def _update(self, nthread):
        nthread.title = "Updating website"
>>>>>>> a89c1e79
        if self.version == self.meta.version.rsplit("-", 1)[0]:
            raise Exception("Website is already at the latest version")
        elif self.version in [None, "None"]:
            raise Exception("Updates not supported for this website type")

        # Classify the source package type
        if not self.meta.download_url:
            ending = ""
        elif self.meta.download_url.endswith(".tar.gz"):
            ending = ".tar.gz"
        elif self.meta.download_url.endswith(".tgz"):
            ending = ".tgz"
        elif self.meta.download_url.endswith(".tar.bz2"):
            ending = ".tar.bz2"
        elif self.meta.download_url.endswith(".zip"):
            ending = ".zip"
        elif self.meta.download_url.endswith(".git"):
            ending = ".git"
        else:
            raise errors.InvalidConfigError(
                "Invalid source archive format in {0}".format(self.meta.id))

        # Download and extract the source package
        stage = "Clone"
        msg = "Downloading website source..."
        nthread.update(Notification("info", "Websites", msg))
        if self.download_url and ending == ".git":
            pkg_path = self.download_url
        elif self.download_url:
            pkg_path = os.path.join("/tmp", self.id + ending)
            try:
                download(self.meta.download_url, file=pkg_path, crit=True)
            except Exception as e:
                raise errors.OperationFailedError(
                    "({0} {1})".format(self.id, stage), nthread) from e

        # Call the site type's update hook
        stage = "Hook"
        try:
            msg = "Updating website..."
            nthread.update(Notification("info", "Websites", msg))
            self.update_site(self.path, pkg_path, self.version)
        except Exception as e:
            raise errors.OperationFailedError(
                "({0} {1})".format(self.id, stage), nthread) from e
        finally:
            # Update stored version and remove temp source archive
            msg = "{0} updated successfully".format(self.id)
            nthread.complete(Notification("success", "Websites", msg))
            self.version = self.meta.version.rsplit("-", 1)[0]
            if pkg_path:
                os.unlink(pkg_path)

    def remove(self, nthread=NotificationThread()):
        """
        Remove website, including prep and app recipes.

        :param message message: Message object to update with status
        """
        try:
            self._remove(nthread)
        except Exception as e:
            weberrors = (
                errors.InvalidConfigError,
                errors.OperationFailedError
            )
            if not isinstance(e, weberrors):
                raise errors.OperationFailedError(
                    "({0})".format(self.id), nthread) from e
            else:
                raise

    def _remove(self, nthread):
        nthread.title = "Removing website"

        # Call site type's pre-removal hook
        msg = "Running pre-removal. This may take a few minutes..."
        nthread.update(Notification("info", "Websites", msg))
        self.pre_remove()

        # Remove source directories
        msg = "Cleaning directories..."
        nthread.update(Notification("info", "Websites", msg))
        if self.path.endswith("_site"):
            shutil.rmtree(self.path.split("/_site")[0])
        elif self.path.endswith("htdocs"):
            shutil.rmtree(self.path.split("/htdocs")[0])
        elif os.path.islink(self.path):
            os.unlink(self.path)
        else:
            shutil.rmtree(self.path)

        # If there's a database, get rid of that too
        if self.db:
            msg = "Removing database..."
            nthread.update(Notification("info", "Websites", msg))
            if self.db.manager.meta.database_multiuser:
                db_user = databases.get_user(self.db.id)
                if db_user:
                    db_user.remove()
            self.db.remove()

        self.nginx_disable(reload=True)
        try:
            os.unlink(os.path.join("/etc/nginx/sites-available", self.id))
        except:
            pass

        # Call site type's post-removal hook
        msg = "Running post-removal..."
        nthread.update(Notification("info", "Websites", msg))
        self.post_remove()
        storage.sites.remove("sites", self)
        signals.emit("websites", "site_removed", self)
        msg = "{0} site removed successfully".format(self.meta.name)
        nthread.complete(Notification("success", "Websites", msg))

    @property
    def as_dict(self):
        """Return site metadata as dict."""
        has_upd = self.meta.website_updates \
            and self.version != self.meta.version.rsplit("-", 1)[0]
        return {
            "id": self.id,
            "path": self.path,
            "addr": self.addr,
            "port": self.port,
            "site_type": self.meta.id,
            "site_name": self.meta.name,
            "site_icon": self.meta.icon,
            "version": self.version,
            "certificate": self.cert.id if self.cert else None,
            "database": self.db.id if self.db else None,
            "php": self.php,
            "enabled": self.enabled,
            "has_actions": getattr(self.meta, "website_extra_actions", None),
            "has_update": has_upd,
            "is_ready": True
        }

    @property
    def serialized(self):
        """Return serializable site metadata as dict."""
        return self.as_dict


class ReverseProxy(Site):
    """
    A subclass of Site for reverse proxies.

    Has properties and methods particular to a reverse proxy, used to relay
    HTTP access to certain types of arkOS apps.
    """

    def __init__(
<<<<<<< HEAD
            self, id_="", name="", path="", addr="", port=80,
            base_path="", block=[], type_="internal"):
        """
        Initialize the reverse proxy website object.

        :param str id_: arkOS app ID
=======
            self, id="", name="", path="", addr="", port=80,
            base_path="", block=[], type="internal"):
        """
        Initialize the reverse proxy website object.

        :param str id: arkOS app ID
>>>>>>> a89c1e79
        :param str name: App name
        :param str path: Path to website root directory
        :param str addr: Hostname/domain
        :param int port: Port site is served on
        :param str base_path: Path to app root directory
        :param list block: List of nginx key objects to add to server block
<<<<<<< HEAD
        :param str type_: Reverse proxy type
        """
        self.id = id_
=======
        :param str type: Reverse proxy type
        """
        self.id = id
>>>>>>> a89c1e79
        self.name = name
        self.addr = addr
        self.path = path
        self.port = port
        self.base_path = base_path
        self.block = block
        self.type = type_
        self.cert = None
        self.installed = False

<<<<<<< HEAD
    def install(self, extra_vars={}, enable=True, message=None):
=======
    def install(self, extra_vars={}, enable=True, nthread=None):
>>>>>>> a89c1e79
        """
        Install reverse proxy, including prep and app recipes.

        :param dict extra_vars: Extra form variables as provided by app
        :param bool enable: Enable the site in nginx on install?
        :param message message: Message object to update with status
        """
        try:
<<<<<<< HEAD
            self._install(extra_vars, enable, message)
=======
            self._install(extra_vars, enable, nthread)
>>>>>>> a89c1e79
        except Exception as e:
            weberrors = (
                errors.InvalidConfigError,
                errors.OperationFailedError
            )
            if not isinstance(e, weberrors):
                raise errors.OperationFailedError(
<<<<<<< HEAD
                    "({0})".format(self.id), message) from e
            else:
                raise

    def _install(self, extra_vars, enable, message):
        # Set metadata values
        site_dir = config.get("websites", "site_dir")
        self.path = self.path.encode("utf-8") or \
            os.path.join(site_dir, self.id).encode("utf-8")
=======
                    "({0})".format(self.id), nthread) from e
            else:
                raise

    def _install(self, extra_vars, enable, nthread):
        # Set metadata values
        site_dir = config.get("websites", "site_dir")
        path = (self.path or os.path.join(site_dir, self.id))
        self.path = path
>>>>>>> a89c1e79

        try:
            os.makedirs(self.path)
        except:
            pass

        # If extra data is passed in, set up the serverblock accordingly
        uwsgi_block = [nginx.Location(extra_vars.get("lregex", "/"),
                       nginx.Key("{0}_pass".format(extra_vars.get("type")),
                       extra_vars.get("pass", "")),
                       nginx.Key("include", "{0}_params".format(
                            extra_vars.get("type"))))]
        default_block = [nginx.Location(extra_vars.get("lregex", "/"),
                         nginx.Key("proxy_pass", extra_vars.get("pass", "")),
                         nginx.Key("proxy_redirect", "off"),
                         nginx.Key("proxy_buffering", "off"),
                         nginx.Key("proxy_set_header", "Host $host"))]
        if extra_vars:
            if not extra_vars.get("type") or not extra_vars.get("pass"):
<<<<<<< HEAD
                raise Exception("Must enter ReverseProxy type and "
                                "location to pass to")
=======
                raise errors.InvalidConfigError(
                    "Must enter ReverseProxy type and location to pass to")
>>>>>>> a89c1e79
            elif extra_vars.get("type") in ["fastcgi", "uwsgi"]:
                self.block = uwsgi_block
            else:
                self.block = default_block
            if extra_vars.get("xrip"):
                self.block[0].add(nginx.Key("proxy_set_header",
                                            "X-Real-IP $remote_addr"))
            if extra_vars.get("xff") == "1":
                xff_key = "X-Forwarded-For $proxy_add_x_forwarded_for"
                self.block[0].add(nginx.Key("proxy_set_header", xff_key))

        # Create the nginx serverblock and arkOS metadata files
        block = nginx.Conf()
        server = nginx.Server(
            nginx.Key("listen", self.port),
            nginx.Key("listen", "[::]:" + str(self.port)),
            nginx.Key("server_name", self.addr),
            nginx.Key("root", self.base_path or self.path),
        )
        server.add(*[x for x in self.block])
        block.add(server)
        nginx.dumpf(block, os.path.join("/etc/nginx/sites-available", self.id))
        meta = configparser.SafeConfigParser()
        ssl = self.cert.id if getattr(self, "cert", None) else "None"
        meta.add_section("website")
        meta.set("website", "id", self.id)
        meta.set("website", "name", self.name)
        meta.set("website", "type", "ReverseProxy")
        meta.set("website", "extra", self.type)
        meta.set("website", "version", "None")
        meta.set("website", "ssl", ssl)
        with open(os.path.join(self.path, ".arkos"), "w") as f:
            meta.write(f)

        # Track port and reload daemon
        self.meta = None
        self.installed = True
        storage.sites.add("sites", self)
        signals.emit("websites", "site_installed", self)
        self.nginx_enable()

<<<<<<< HEAD
    def remove(self, message=None):
=======
    def remove(self, nthread=None):
>>>>>>> a89c1e79
        """
        Remove reverse proxy, including prep and app recipes.

        :param message message: Message object to update with status
        """
        shutil.rmtree(self.path)
        self.nginx_disable(reload=True)
        try:
            os.unlink(os.path.join("/etc/nginx/sites-available", self.id))
        except:
            pass
        storage.sites.remove("sites", self)
        signals.emit("websites", "site_removed", self)

    @property
    def as_dict(self):
        """Return reverse proxy metadata as dict."""
        return {
            "id": self.id,
            "name": self.name,
            "path": self.path,
            "addr": self.addr,
            "port": self.port,
            "site_name": "Reverse Proxy",
            "site_type": self.type,
            "site_icon": "fa fa-globe",
            "version": None,
            "certificate": self.cert.id if self.cert else None,
            "database": None,
            "php": False,
            "enabled": self.enabled,
            "is_ready": True
        }

    @property
    def serialized(self):
        """Return serializable reverse proxy metadata as dict."""
        return self.as_dict


<<<<<<< HEAD
def get(id_=None, type_=None, verify=True):
=======
def get(id=None, type=None, force=False):
>>>>>>> a89c1e79
    """
    Retrieve website data from the system.

    If the cache is up and populated, websites are loaded from metadata stored
    there. If not (or ``force`` is set), the app directory is searched, modules
    are loaded and verified. This is used on first boot.

<<<<<<< HEAD
    :param str id_: If present, obtain one site that matches this ID
    :param str type_: Filter by ``website``, ``reverseproxy``, etc
=======
    :param str id: If present, obtain one site that matches this ID
    :param str type: Filter by ``website``, ``reverseproxy``, etc
>>>>>>> a89c1e79
    :param bool force: Force a rescan (do not rely on cache)
    :return: Website(s)
    :rtype: Website or list thereof
    """
    sites = storage.sites.get("sites")
    if not sites or force:
        sites = scan()
    if id_ or type_:
        type_list = []
        for site in sites:
<<<<<<< HEAD
            if site.id == id_:
                return site
            elif (type and (type == "ReverseProxy" and
                            isinstance(site, ReverseProxy))) or \
                    (type and site.meta.id == type_):
=======
            isRP = (type == "ReverseProxy" and isinstance(site, ReverseProxy))
            if site.id == id:
                return site
            elif (type and isRP) or (type and site.meta.id == type):
>>>>>>> a89c1e79
                type_list.append(site)
        if type_list:
            return type_list
        return None
    return sites


def scan():
    """Search website directories for sites, load them and store metadata."""
    from arkos import certificates
    sites = []

    for x in os.listdir("/etc/nginx/sites-available"):
        path = os.path.join("/srv/http/webapps", x)
        if not os.path.exists(path):
            continue

        # Read metadata
        meta = configparser.SafeConfigParser()
        if not meta.read(os.path.join(path, ".arkos")):
            continue

        # Create the proper type of website object
        type_ = meta.get("website", "type")
        if type_ != "ReverseProxy":
            # If it's a regular website, initialize its class, metadata, etc
            app = applications.get(type_)
            if not app or not app.loadable or not app.installed:
                continue
            site = app._website(id=meta.get("website", "id"))
            site.meta = app
            site.data_path = (meta.get("website", "data_path") or "") \
                if meta.has_option("website", "data_path") else ""
            site.db = databases.get(site.id) \
                if meta.has_option("website", "dbengine") else None
        else:
            # If it's a reverse proxy, follow a simplified procedure
            site = ReverseProxy(id=meta.get("website", "id"))
            site.name = meta.get("website", "name")
            site.type = meta.get("website", "extra")
            site.meta = None
        certname = meta.get("website", "ssl", fallback="None")
        site.cert = certificates.get(certname) if certname != "None" else None
        if site.cert:
            site.cert.assigns.append({
                "type": "website", "id": site.id,
                "name": site.id if site.meta else site.name
            })
<<<<<<< HEAD
        site.version = meta.get("website", "version", None)
        site.enabled = os.path.exists(os.path
                                      .join("/etc/nginx/sites-enabled", x))
=======
        site.version = meta.get("website", "version", fallback=None)
        site.enabled = os.path.exists(
            os.path.join("/etc/nginx/sites-enabled", x)
        )
>>>>>>> a89c1e79
        site.installed = True

        # Load the proper nginx serverblock and get more data
        try:
            block = nginx.loadf(os.path.join("/etc/nginx/sites-available", x))
            for y in block.servers:
                if "ssl" in y.filter("Key", "listen")[0].value:
                    site.ssl = True
                    server = y
                    break
            else:
                server = block.server
            port_regex = re.compile("(\\d+)\s*(.*)")
<<<<<<< HEAD
            site.port = int(re.match(port_regex,
                                     server.filter("Key",
                                                   "listen")[0].value)
                            .group(1))
=======
            listen = server.filter("Key", "listen")[0].value.lstrip("[::]:")
            site.port = int(re.match(port_regex, listen).group(1))
>>>>>>> a89c1e79
            site.addr = server.filter("Key", "server_name")[0].value
            site.path = server.filter("Key", "root")[0].value
            site.php = "php" in server.filter("Key", "index")[0].value
        except IndexError:
            pass
        sites.append(site)
        signals.emit("websites", "site_loaded", site)

    storage.sites.set("sites", sites)
    return sites


def nginx_reload():
    """
    Reload nginx process.

    :returns: True if successful.
    """
    try:
        s = services.get("nginx")
        s.restart()
        return True
    except services.ActionError:
        return False


def php_reload():
    """Reload PHP-FPM process."""
    try:
        s = services.get("php-fpm")
        s.restart()
    except services.ActionError:
        pass<|MERGE_RESOLUTION|>--- conflicted
+++ resolved
@@ -22,10 +22,6 @@
 from arkos.languages import php
 from arkos.system import users, groups, services
 from arkos.utilities import download, errors, random_string
-<<<<<<< HEAD
-=======
-
->>>>>>> a89c1e79
 
 # If no cipher preferences set, use the default ones
 # As per Mozilla recommendations, but substituting 3DES for RC4
@@ -55,11 +51,7 @@
         """
         Initialize the website object.
 
-<<<<<<< HEAD
         :param str id_: Website name
-=======
-        :param str id: Website name
->>>>>>> a89c1e79
         :param str addr: Hostname/domain
         :param int port: Port site is served on
         :param str path: Path to site root directory
@@ -71,13 +63,8 @@
         :param list block: List of nginx key objects to add to server block
         :param bool enabled: Is site enabled through nginx?
         """
-<<<<<<< HEAD
         self.id = id_
-        self.path = path.encode("utf-8")
-=======
-        self.id = id
         self.path = path
->>>>>>> a89c1e79
         self.addr = addr
         self.port = port
         self.php = php
@@ -100,11 +87,7 @@
         :param Application meta: Application metadata
         :param dict extra_vars: Extra form variables as provided by client
         :param bool enable: Enable the site in nginx on install?
-<<<<<<< HEAD
         :param NotificationThread nthread: notification thread to use
-=======
-        :param message message: Message object to update with status
->>>>>>> a89c1e79
         :returns: special message to the user from app post-install hook (opt)
         """
         try:
@@ -137,15 +120,9 @@
         site_dir = config.get("websites", "site_dir")
         self.meta = meta
         path = (self.path or os.path.join(site_dir, self.id))
-<<<<<<< HEAD
-        self.path = path.encode("utf-8")
-        self.php = extra_vars.get("php") or self.php \
-            or self.meta.php or False
-=======
         self.path = path
         self.php = extra_vars.get("php") or self.php \
             or self.meta.uses_php or False
->>>>>>> a89c1e79
         self.version = self.meta.version.rsplit("-", 1)[0] \
             if self.meta.website_updates else None
 
@@ -165,29 +142,15 @@
         else:
             raise errors.InvalidConfigError(
                 "Invalid source archive format in {0}".format(self.meta.id))
-<<<<<<< HEAD
-=======
 
         msg = "Running pre-installation..."
         nthread.update(Notification("info", "Websites", msg))
->>>>>>> a89c1e79
 
         # Call website type's pre-install hook
         stage = "Pre-Install"
         try:
             self.pre_install(extra_vars)
         except Exception as e:
-<<<<<<< HEAD
-            raise Exception("Error during website config - "+str(e))
-
-        # If needs DB and user didn't select an engine, choose one for them
-        if len(self.meta.database_engines) > \
-                1 and extra_vars.get("dbengine", None):
-            self.meta.selected_dbengine = extra_vars.get("dbengine")
-        if (not hasattr(self.meta, "selected_dbengine") or
-            not self.meta.selected_dbengine) and \
-                self.meta.database_engines:
-=======
             raise errors.OperationFailedError(
                 "({0} {1})".format(meta.id, stage), nthread) from e
 
@@ -197,7 +160,6 @@
             self.meta.selected_dbengine = extra_vars.get("dbengine")
         if not getattr(self.meta, "selected_dbengine", None)\
                 and self.meta.database_engines:
->>>>>>> a89c1e79
             self.meta.selected_dbengine = self.meta.database_engines[0]
 
         # Create DB and/or DB user as necessary
@@ -240,12 +202,8 @@
             try:
                 download(self.meta.download_url, file=pkg_path, crit=True)
             except Exception as e:
-<<<<<<< HEAD
-                raise Exception("Couldn't download - {0}".format(str(e)))
-=======
                 raise errors.OperationFailedError(
                     "({0} {1})".format(meta.id, stage), nthread) from e
->>>>>>> a89c1e79
 
             # Format extraction command according to type
             msg = "Extracting source..."
@@ -397,8 +355,6 @@
 
     def ssl_enable(self):
         """Assign a TLS certificate to this site."""
-<<<<<<< HEAD
-=======
         try:
             self._ssl_enable()
         except Exception as e:
@@ -413,7 +369,6 @@
                 raise
 
     def _ssl_enable(self):
->>>>>>> a89c1e79
         # Get server-preferred ciphers
         if config.get("certificates", "ciphers"):
             ciphers = config.get("certificates", "ciphers")
@@ -422,27 +377,6 @@
             config.save()
 
         block = nginx.loadf(os.path.join("/etc/nginx/sites-available/",
-<<<<<<< HEAD
-                                         self.id))
-
-        # If the site is on port 80, setup an HTTP redirect to new port 443
-        server = block.servers[0]
-        listen = server.filter("Key", "listen")[0]
-        if listen.value == "80":
-            listen.value = "443 ssl"
-            block.add(nginx.Server(
-                nginx.Key("listen", "80"),
-                nginx.Key("server_name", self.addr),
-                nginx.Key("return", "301 https://{0}$request_uri"
-                          .format(self.addr))
-            ))
-            for x in block.servers:
-                if x.filter("Key", "listen")[0].value == "443 ssl":
-                    server = x
-                    break
-        else:
-            listen.value = listen.value.split(" ssl")[0] + " ssl"
-=======
                             self.id))
 
         # If the site is on port 80, setup an HTTP redirect to new port 443
@@ -469,7 +403,6 @@
                         break
             else:
                 listen.value = listen.value.split(" ssl")[0] + " ssl http2"
->>>>>>> a89c1e79
 
         # Clean up any pre-existing SSL directives that no longer apply
         to_remove = [x for x in server.keys if x.name.startswith("ssl_")]
@@ -501,10 +434,6 @@
 
     def ssl_disable(self):
         """Remove a TLS certificate from this site."""
-<<<<<<< HEAD
-        block = nginx.loadf(os.path.join("/etc/nginx/sites-available/",
-                                         self.id))
-=======
         try:
             self._ssl_disable()
         except Exception as e:
@@ -521,7 +450,6 @@
     def _ssl_disable(self):
         block = nginx.loadf(os.path.join("/etc/nginx/sites-available/",
                             self.id))
->>>>>>> a89c1e79
 
         # If there's an 80-to-443 redirect block, get rid of it
         if len(block.servers) > 1:
@@ -532,16 +460,6 @@
                     break
 
         # Remove all SSL directives and save
-<<<<<<< HEAD
-        server = block.servers[0]
-        listen = server.filter("Key", "listen")[0]
-        if listen.value == "443 ssl":
-            listen.value = "80"
-        else:
-            listen.value = listen.value.rstrip(" ssl")
-        server.remove(*[x for x in server.filter("Key")
-                        if x.name.startswith("ssl_")])
-=======
         server = block.server
         listens = server.filter("Key", "listen")
         for listen in listens:
@@ -553,7 +471,6 @@
                 listen.value = listen.value.split(" ssl")[0]
         skeys = [x for x in server.filter("Key") if x.name.startswith("ssl_")]
         server.remove(*skeys)
->>>>>>> a89c1e79
         nginx.dumpf(block, os.path.join("/etc/nginx/sites-available/",
                                         self.id))
         meta = configparser.SafeConfigParser()
@@ -697,8 +614,6 @@
 
         :param message message: Message object to update with status
         """
-<<<<<<< HEAD
-=======
         try:
             self._update(nthread)
         except Exception as e:
@@ -714,7 +629,6 @@
 
     def _update(self, nthread):
         nthread.title = "Updating website"
->>>>>>> a89c1e79
         if self.version == self.meta.version.rsplit("-", 1)[0]:
             raise Exception("Website is already at the latest version")
         elif self.version in [None, "None"]:
@@ -870,36 +784,21 @@
     """
 
     def __init__(
-<<<<<<< HEAD
             self, id_="", name="", path="", addr="", port=80,
             base_path="", block=[], type_="internal"):
         """
         Initialize the reverse proxy website object.
 
         :param str id_: arkOS app ID
-=======
-            self, id="", name="", path="", addr="", port=80,
-            base_path="", block=[], type="internal"):
-        """
-        Initialize the reverse proxy website object.
-
-        :param str id: arkOS app ID
->>>>>>> a89c1e79
         :param str name: App name
         :param str path: Path to website root directory
         :param str addr: Hostname/domain
         :param int port: Port site is served on
         :param str base_path: Path to app root directory
         :param list block: List of nginx key objects to add to server block
-<<<<<<< HEAD
         :param str type_: Reverse proxy type
         """
         self.id = id_
-=======
-        :param str type: Reverse proxy type
-        """
-        self.id = id
->>>>>>> a89c1e79
         self.name = name
         self.addr = addr
         self.path = path
@@ -910,11 +809,7 @@
         self.cert = None
         self.installed = False
 
-<<<<<<< HEAD
-    def install(self, extra_vars={}, enable=True, message=None):
-=======
     def install(self, extra_vars={}, enable=True, nthread=None):
->>>>>>> a89c1e79
         """
         Install reverse proxy, including prep and app recipes.
 
@@ -923,11 +818,7 @@
         :param message message: Message object to update with status
         """
         try:
-<<<<<<< HEAD
-            self._install(extra_vars, enable, message)
-=======
             self._install(extra_vars, enable, nthread)
->>>>>>> a89c1e79
         except Exception as e:
             weberrors = (
                 errors.InvalidConfigError,
@@ -935,17 +826,6 @@
             )
             if not isinstance(e, weberrors):
                 raise errors.OperationFailedError(
-<<<<<<< HEAD
-                    "({0})".format(self.id), message) from e
-            else:
-                raise
-
-    def _install(self, extra_vars, enable, message):
-        # Set metadata values
-        site_dir = config.get("websites", "site_dir")
-        self.path = self.path.encode("utf-8") or \
-            os.path.join(site_dir, self.id).encode("utf-8")
-=======
                     "({0})".format(self.id), nthread) from e
             else:
                 raise
@@ -955,7 +835,6 @@
         site_dir = config.get("websites", "site_dir")
         path = (self.path or os.path.join(site_dir, self.id))
         self.path = path
->>>>>>> a89c1e79
 
         try:
             os.makedirs(self.path)
@@ -975,13 +854,8 @@
                          nginx.Key("proxy_set_header", "Host $host"))]
         if extra_vars:
             if not extra_vars.get("type") or not extra_vars.get("pass"):
-<<<<<<< HEAD
-                raise Exception("Must enter ReverseProxy type and "
-                                "location to pass to")
-=======
                 raise errors.InvalidConfigError(
                     "Must enter ReverseProxy type and location to pass to")
->>>>>>> a89c1e79
             elif extra_vars.get("type") in ["fastcgi", "uwsgi"]:
                 self.block = uwsgi_block
             else:
@@ -1023,11 +897,7 @@
         signals.emit("websites", "site_installed", self)
         self.nginx_enable()
 
-<<<<<<< HEAD
-    def remove(self, message=None):
-=======
     def remove(self, nthread=None):
->>>>>>> a89c1e79
         """
         Remove reverse proxy, including prep and app recipes.
 
@@ -1068,11 +938,7 @@
         return self.as_dict
 
 
-<<<<<<< HEAD
-def get(id_=None, type_=None, verify=True):
-=======
-def get(id=None, type=None, force=False):
->>>>>>> a89c1e79
+def get(id_=None, type=None, force=False):
     """
     Retrieve website data from the system.
 
@@ -1080,13 +946,8 @@
     there. If not (or ``force`` is set), the app directory is searched, modules
     are loaded and verified. This is used on first boot.
 
-<<<<<<< HEAD
     :param str id_: If present, obtain one site that matches this ID
     :param str type_: Filter by ``website``, ``reverseproxy``, etc
-=======
-    :param str id: If present, obtain one site that matches this ID
-    :param str type: Filter by ``website``, ``reverseproxy``, etc
->>>>>>> a89c1e79
     :param bool force: Force a rescan (do not rely on cache)
     :return: Website(s)
     :rtype: Website or list thereof
@@ -1097,18 +958,10 @@
     if id_ or type_:
         type_list = []
         for site in sites:
-<<<<<<< HEAD
-            if site.id == id_:
-                return site
-            elif (type and (type == "ReverseProxy" and
-                            isinstance(site, ReverseProxy))) or \
-                    (type and site.meta.id == type_):
-=======
             isRP = (type == "ReverseProxy" and isinstance(site, ReverseProxy))
             if site.id == id:
                 return site
             elif (type and isRP) or (type and site.meta.id == type):
->>>>>>> a89c1e79
                 type_list.append(site)
         if type_list:
             return type_list
@@ -1157,16 +1010,10 @@
                 "type": "website", "id": site.id,
                 "name": site.id if site.meta else site.name
             })
-<<<<<<< HEAD
-        site.version = meta.get("website", "version", None)
-        site.enabled = os.path.exists(os.path
-                                      .join("/etc/nginx/sites-enabled", x))
-=======
         site.version = meta.get("website", "version", fallback=None)
         site.enabled = os.path.exists(
             os.path.join("/etc/nginx/sites-enabled", x)
         )
->>>>>>> a89c1e79
         site.installed = True
 
         # Load the proper nginx serverblock and get more data
@@ -1180,15 +1027,8 @@
             else:
                 server = block.server
             port_regex = re.compile("(\\d+)\s*(.*)")
-<<<<<<< HEAD
-            site.port = int(re.match(port_regex,
-                                     server.filter("Key",
-                                                   "listen")[0].value)
-                            .group(1))
-=======
             listen = server.filter("Key", "listen")[0].value.lstrip("[::]:")
             site.port = int(re.match(port_regex, listen).group(1))
->>>>>>> a89c1e79
             site.addr = server.filter("Key", "server_name")[0].value
             site.path = server.filter("Key", "root")[0].value
             site.php = "php" in server.filter("Key", "index")[0].value
