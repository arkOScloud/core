--- conflicted
+++ resolved
@@ -8,17 +8,12 @@
 """
 
 import ldap
+import ldap.modlist
 import xmlrpc.client
 
-<<<<<<< HEAD
-from .utilities.errors import ConnectionServiceError
-from .utilities.errors import InvalidConfigError
-from pydbus import SystemBus
-=======
 
 from .utilities import errors
 from dbus import SystemBus, Interface
->>>>>>> b866ae77
 
 
 class ConnectionsManager:
@@ -44,7 +39,6 @@
             config=self.config, passwd=self.secrets.get("ldap")
         )
 
-<<<<<<< HEAD
     def SystemDGet(self, path, interface):
         """
         Initialize a DBus interface to a systemd resource.
@@ -58,11 +52,9 @@
             return item
         except Exception as e:
             raise ConnectionServiceError("SystemD") from e
-=======
     def SystemDConnect(self, path, interface):
         systemd = self.DBus.get_object("org.freedesktop.systemd1", path)
         return Interface(systemd, dbus_interface=interface)
->>>>>>> b866ae77
 
 
 def ldap_connect(
@@ -79,18 +71,10 @@
     :returns: LDAP connection object
     """
     if not all([uri, rootdn, dn]) and not config:
-<<<<<<< HEAD
-        raise InvalidConfigError("No LDAP values passed")
-    uri = uri or config.get("general", "ldap_uri", "ldap://localhost")
-    rootdn = rootdn or config.get("general", "ldap_rootdn",
-                                  "dc=arkos-servers,dc=org")
-    conn_type = conn_type or config.get("general", "ldap_conntype", "dynamic")
-=======
         raise errors.InvalidConfigError("No LDAP values passed")
     uri = uri or config.get("general", "ldap_uri")
     rootdn = rootdn or config.get("general", "ldap_rootdn")
     conn_type = conn_type or config.get("general", "ldap_conntype")
->>>>>>> b866ae77
 
     if conn_type == "dynamic":
         c = ldap.ldapobject.ReconnectLDAPObject(
@@ -101,15 +85,15 @@
     try:
         c.simple_bind_s("{0},{1}".format(dn, rootdn), passwd)
     except ldap.INVALID_CREDENTIALS:
-        raise ConnectionServiceError("LDAP", "Invalid username/password")
+        raise errors.ConnectionError("LDAP", "Invalid username/password")
     except Exception as e:
-        raise ConnectionServiceError("LDAP") from e
+        raise errors.ConnectionError("LDAP") from e
     if dn != "cn=admin":
         data = c.search_s("cn=admins,ou=groups,{0}".format(rootdn),
                           ldap.SCOPE_SUBTREE, "(objectClass=*)",
                           ["member"])[0][1]["member"]
         if "{0},{1}".format(dn, rootdn) not in data:
-            raise ConnectionServiceError("LDAP", "Not an administrator")
+            raise errors.ConnectionError("LDAP", "Not an administrator")
     return c
 
 
@@ -123,4 +107,4 @@
         s = xmlrpc.client.Server("http://localhost:9001/RPC2")
         return s.supervisor
     except Exception as e:
-        raise ConnectionServiceError("Supervisor") from e+        raise errors.ConnectionError("Supervisor") from e