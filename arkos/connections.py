"""
Classes and functions for interacting with system management daemons.

arkOS Core
(c) 2016 CitizenWeb
Written by Jacob Cook
Licensed under GPLv3, see LICENSE.md
"""

import ldap
<<<<<<< HEAD
import xmlrpc.client

=======
import ldap.modlist
import xmlrpc.client


from .utilities import errors
>>>>>>> a89c1e79
from dbus import SystemBus, Interface
from supervisor.rpcinterface import SupervisorNamespaceRPCInterface


class ConnectionsManager:
    """Manages arkOS connections to system-level processes via their APIs."""

    def connect(self, config, secrets):
        """
        Initialize the connections.

        :param Config config: arkOS config
        :param Config secrets: arkOS secrets
        """
        self.config = config
        self.secrets = secrets
        self.DBus = SystemBus()
        self.SystemD = self.SystemDConnect("/org/freedesktop/systemd1",
                                           "org.freedesktop.systemd1.Manager")
        self.LDAP = ldap_connect(config=config, passwd=secrets.get("ldap"))
        self.Supervisor = supervisor_connect()

    def SystemDConnect(self, path, interface):
        """
        Initialize a DBus interface to a systemd resource.

        :param str path: Path to systemd object
        :param str interface: Name of resource
        :returns: DBus ``Interface``
        """
<<<<<<< HEAD
        systemd = self.DBus.get_object("org.freedesktop.systemd1", path)
        return Interface(systemd, dbus_interface=interface)


def ldap_connect(uri="", rootdn="", dn="cn=admin", config=None, passwd=""):
=======
        try:
            systemd = self.DBus.get_object("org.freedesktop.systemd1", path)
        except Exception as e:
            raise errors.ConnectionError("SystemD") from e
        return Interface(systemd, dbus_interface=interface)


def ldap_connect(
        uri="", rootdn="", dn="cn=admin", config=None, passwd="",
        conn_type=""):
>>>>>>> a89c1e79
    """
    Initialize a connection to arkOS LDAP.

    :param str uri: LDAP host URI
    :param str rootdn: Root DN
    :param str dn: User DN
    :param Config config: arkOS config to use for default values
    :param str passwd: Password to use to validate credentials
    :returns: LDAP connection object
    """
    if not all([uri, rootdn, dn]) and not config:
        raise errors.InvalidConfigError("No LDAP values passed")
    uri = uri or config.get("general", "ldap_uri", "ldap://localhost")
    rootdn = rootdn or config.get("general", "ldap_rootdn",
                                  "dc=arkos-servers,dc=org")
<<<<<<< HEAD
    c = ldap.ldapobject.ReconnectLDAPObject(uri, retry_max=3, retry_delay=5.0)
=======
    conn_type = conn_type or config.get("general", "ldap_conntype", "dynamic")

    if conn_type == "dynamic":
        c = ldap.ldapobject.ReconnectLDAPObject(
            uri, retry_max=3, retry_delay=5.0)
    else:
        c = ldap.initialize(uri)

>>>>>>> a89c1e79
    try:
        c.simple_bind_s("{0},{1}".format(dn, rootdn), passwd)
    except ldap.INVALID_CREDENTIALS:
        raise errors.ConnectionError("LDAP", "Invalid username/password")
    except Exception as e:
        raise errors.ConnectionError("LDAP") from e
    if dn != "cn=admin":
        data = c.search_s("cn=admins,ou=groups,{0}".format(rootdn),
                          ldap.SCOPE_SUBTREE, "(objectClass=*)",
                          ["member"])[0][1]["member"]
        if "{0},{1}".format(dn, rootdn) not in data:
<<<<<<< HEAD
            raise Exception("User is not an administrator")
=======
            raise errors.ConnectionError("LDAP", "Not an administrator")
>>>>>>> a89c1e79
    return c


def supervisor_connect():
    """
    Initialize a connection to Supervisor via XML-RPC API.

    :returns: XML-RPC connection object
    """
<<<<<<< HEAD
    s = xmlrpc.client.Server("http://localhost:9001/RPC2")
    supervisor = SupervisorNamespaceRPCInterface(s.supervisor)
    return supervisor
=======
    try:
        s = xmlrpc.client.Server("http://localhost:9001/RPC2")
        return s.supervisor
    except Exception as e:
        raise errors.ConnectionError("Supervisor") from e
>>>>>>> a89c1e79
<|MERGE_RESOLUTION|>--- conflicted
+++ resolved
@@ -8,18 +8,12 @@
 """
 
 import ldap
-<<<<<<< HEAD
-import xmlrpc.client
-
-=======
-import ldap.modlist
 import xmlrpc.client
 
 
-from .utilities import errors
->>>>>>> a89c1e79
+from arkos.utilities.errors import ConnectionServiceError
+from arkos.utilities.errors import InvalidConfigError
 from dbus import SystemBus, Interface
-from supervisor.rpcinterface import SupervisorNamespaceRPCInterface
 
 
 class ConnectionsManager:
@@ -48,24 +42,16 @@
         :param str interface: Name of resource
         :returns: DBus ``Interface``
         """
-<<<<<<< HEAD
-        systemd = self.DBus.get_object("org.freedesktop.systemd1", path)
-        return Interface(systemd, dbus_interface=interface)
-
-
-def ldap_connect(uri="", rootdn="", dn="cn=admin", config=None, passwd=""):
-=======
         try:
             systemd = self.DBus.get_object("org.freedesktop.systemd1", path)
         except Exception as e:
-            raise errors.ConnectionError("SystemD") from e
+            raise ConnectionServiceError("SystemD") from e
         return Interface(systemd, dbus_interface=interface)
 
 
 def ldap_connect(
         uri="", rootdn="", dn="cn=admin", config=None, passwd="",
         conn_type=""):
->>>>>>> a89c1e79
     """
     Initialize a connection to arkOS LDAP.
 
@@ -77,13 +63,10 @@
     :returns: LDAP connection object
     """
     if not all([uri, rootdn, dn]) and not config:
-        raise errors.InvalidConfigError("No LDAP values passed")
+        raise InvalidConfigError("No LDAP values passed")
     uri = uri or config.get("general", "ldap_uri", "ldap://localhost")
     rootdn = rootdn or config.get("general", "ldap_rootdn",
                                   "dc=arkos-servers,dc=org")
-<<<<<<< HEAD
-    c = ldap.ldapobject.ReconnectLDAPObject(uri, retry_max=3, retry_delay=5.0)
-=======
     conn_type = conn_type or config.get("general", "ldap_conntype", "dynamic")
 
     if conn_type == "dynamic":
@@ -92,23 +75,18 @@
     else:
         c = ldap.initialize(uri)
 
->>>>>>> a89c1e79
     try:
         c.simple_bind_s("{0},{1}".format(dn, rootdn), passwd)
     except ldap.INVALID_CREDENTIALS:
-        raise errors.ConnectionError("LDAP", "Invalid username/password")
+        raise ConnectionServiceError("LDAP", "Invalid username/password")
     except Exception as e:
-        raise errors.ConnectionError("LDAP") from e
+        raise ConnectionServiceError("LDAP") from e
     if dn != "cn=admin":
         data = c.search_s("cn=admins,ou=groups,{0}".format(rootdn),
                           ldap.SCOPE_SUBTREE, "(objectClass=*)",
                           ["member"])[0][1]["member"]
         if "{0},{1}".format(dn, rootdn) not in data:
-<<<<<<< HEAD
-            raise Exception("User is not an administrator")
-=======
-            raise errors.ConnectionError("LDAP", "Not an administrator")
->>>>>>> a89c1e79
+            raise ConnectionServiceError("LDAP", "Not an administrator")
     return c
 
 
@@ -118,14 +96,8 @@
 
     :returns: XML-RPC connection object
     """
-<<<<<<< HEAD
-    s = xmlrpc.client.Server("http://localhost:9001/RPC2")
-    supervisor = SupervisorNamespaceRPCInterface(s.supervisor)
-    return supervisor
-=======
     try:
         s = xmlrpc.client.Server("http://localhost:9001/RPC2")
         return s.supervisor
     except Exception as e:
-        raise errors.ConnectionError("Supervisor") from e
->>>>>>> a89c1e79
+        raise ConnectionServiceError("Supervisor") from e