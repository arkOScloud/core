--- conflicted
+++ resolved
@@ -173,13 +173,7 @@
     Certificate authorities are created for self-signed certificates
     generated in arkOS, allowing client trust for the root domain in question.
     """
-<<<<<<< HEAD
     def __init__(self, id_="", cert_path="", key_path="", expiry=None):
-=======
-
-    def __init__(self, id="", cert_path="", key_path="", expiry=None,
-                 keytype="", keylength=0, sha1="", md5=""):
->>>>>>> 60c70ba9
         """
         Initialize the certificate authority object.
 
@@ -187,19 +181,11 @@
         :param str cert_path: Path to the certificate file on disk
         :param str key_path: Path to the certificate's key file on disk
         :param str expiry: ISO-8601 timestamp of certificate expiry
-        :param str keytype: Key type (e.g. RSA or DSA)
-        :param int keylength: Key bitlength (e.g. 2048, 4096, etc)
-        :param str sha1: SHA-1 hash
-        :param str md5: MD5 hash
         """
         self.id = id_
         self.cert_path = cert_path
         self.key_path = key_path
         self.expiry = expiry
-        self.keytype = keytype
-        self.keylength = keylength
-        self.sha1 = sha1
-        self.md5 = md5
 
     def remove(self):
         """Remove a certificate from disk."""
@@ -304,13 +290,8 @@
         common_name = crt.subject.get_attributes_for_oid(NameOID.COMMON_NAME)
         c = Certificate(id_=id_, cert_path=x, key_path=key_path,
                         keytype=kt, keylength=key.key_size,
-<<<<<<< HEAD
-                        domain=common_name,
+                        domain=common_name[0].value,
                         assigns=assigns.get(id_, []),
-=======
-                        domain=common_name[0].value,
-                        assigns=assigns.get(id, []),
->>>>>>> 60c70ba9
                         expiry=crt.not_valid_after,
                         sha1=sha1, md5=md5)
         certs.append(c)
@@ -361,11 +342,7 @@
         id_ = os.path.splitext(os.path.split(x)[1])[0]
         with open(x, "rb") as f:
             cert = x509.load_pem_x509_certificate(f.read(), default_backend())
-<<<<<<< HEAD
         key_path = os.path.join(ca_key_dir, "{0}.key".format(id_))
-        ca = CertificateAuthority(id, x, key_path, cert.not_valid_after())
-=======
-        key_path = os.path.join(ca_key_dir, "{0}.key".format(id))
         with open(key_path, "rb") as f:
             with open(key_path, "rb") as f:
                 key = serialization.load_pem_private_key(
@@ -378,7 +355,6 @@
         kt = "RSA" if isinstance(key.public_key(), rsa.RSAPublicKey) else "DSA"
         ca = CertificateAuthority(id, x, key_path, cert.not_valid_after,
                                   kt, key.key_size, sha1, md5)
->>>>>>> 60c70ba9
         certs.append(ca)
     storage.certs.set("authorities", certs)
     return certs
