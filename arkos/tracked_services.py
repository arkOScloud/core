--- conflicted
+++ resolved
@@ -129,11 +129,7 @@
     return data
 
 
-<<<<<<< HEAD
-def register(type_, id_, name, icon, ports, addr=None, policy=0,
-=======
-def register(type, id, name, icon, ports, domain=None, policy=0,
->>>>>>> 60c70ba9
+def register(type_, id_, name, icon, ports, domain=None, policy=0,
              default_policy=2, fw=True):
     """
     Register a new security policy with the system.
@@ -168,11 +164,7 @@
         for x in pget:
             if x.id == id_:
                 storage.policies.remove("policies", x)
-<<<<<<< HEAD
-    svc = SecurityPolicy(type_, id_, name, icon, ports, policy, addr)
-=======
-    svc = SecurityPolicy(type, id, name, icon, ports, policy, domain)
->>>>>>> 60c70ba9
+    svc = SecurityPolicy(type_, id_, name, icon, ports, policy, domain)
     svc.save(fw)
 
 
@@ -220,7 +212,7 @@
     be served from the same port (SNI) as long as the address is different.
 
     :param int port: Port number to check
-    :param str domain: Address to check (for websites)
+    :param str addr: Address to check (for websites)
     :param bool ignore_common: Don't return False for commonly used ports?
     :returns: True if port is open
     :rtype bool:
@@ -387,7 +379,6 @@
     port = [("tcp", int(config.get("genesis", "port")))]
     pol = SecurityPolicy("arkos", "arkos", "System Management (Genesis/APIs)",
                          "fa fa-desktop", port, policy)
-    storage.policies.add("policies", pol)
 
     # uPNP
     policy = policies.get("arkos", "upnp", 1)
@@ -437,6 +428,7 @@
     if config.get("general", "enable_upnp", True):
         close_upnp(("tcp", site.port))
 
+
 signals.add("tracked_services", "websites", "site_loaded", register_website)
 signals.add("tracked_services", "websites", "site_installed", register_website)
 signals.add("tracked_services", "websites", "site_installed", open_upnp_site)
