"""
Associated utility functions used in arkOS.

arkOS Core
(c) 2016 CitizenWeb
Written by Jacob Cook
Licensed under GPLv3, see LICENSE.md
"""

import bz2
import base64
import crypt
import gzip
import os
import random
import requests
import shlex
import socket
import string
import subprocess
import tarfile
import tempfile
import time
import zipfile

<<<<<<< HEAD
from .errors import OperationFailedError, InvalidConfigError
=======
from . import errors
>>>>>>> c5b42788


def b(text):
    """Less-ugly way of converting unicode to bytestring."""
    return text.encode("utf-8")


def is_binary(chunk):
    """Give an educated guess whether a file is binary or plaintext."""
    if chunk == b"":
        return False
    control_chars = b'\n\r\t\f\b'
    normal_range = control_chars + bytes(range(32, 127))
    high_range = bytes(range(127, 256))
    normal_chars = chunk.translate(None, normal_range)
    high_chars = chunk.translate(None, high_range)
    ratio1 = float(len(normal_chars)) / float(len(chunk))
    ratio2 = float(len(high_chars)) / float(len(chunk))
    return (
        (ratio1 > 0.3 and ratio2 < 0.05) or
        (ratio1 > 0.8 and ratio2 > 0.8)
    )


def cidr_to_netmask(cidr):
    """Convert a CIDR prefix to an IP subnet mask."""
    mask = [0, 0, 0, 0]
    for i in range(cidr):
        mask[int(i/8)] = mask[int(i/8)] + (1 << (7 - i % 8))
    return ".".join(map(str, mask))


def netmask_to_cidr(mask):
    """Convert an IP subnet mask to CIDR prefix."""
    mask = mask.split(".")
    binary_str = ""
    for octet in mask:
        binary_str += bin(int(octet))[2:].zfill(8)
    return len(binary_str.rstrip("0"))


def test_dns(host):
    """
    Test DNS resolution.

    :param str host: hostname
    :returns: True if resolution was successful
    """
    try:
        test = socket.gethostbyname_ex("arkos.io")
    except:
        return False
    return True if test else False


def test_port(server, port, host=None):
    """
    Use an arkOS GRM server to test local port connectivity.

    :param str server: GRM server address
    :param int port: Port number
    :param str host: Host (if domain is to be tested instead of IP)
    :returns: True if port test was successful
    """
    timer = 5
    id_ = random_string(16)
    pfile = os.path.join(os.path.dirname(__file__), "test-port.py")
    p = subprocess.Popen(["python", pfile, str(port), id_])
    data = {"id": id_, "port": port, "host": host or ""}
    requests.post("https://" + server + "/api/v1/echo", data=data)
    while timer > 0:
        p.poll()
        if p.returncode is None:
            timer -= 1
            time.sleep(1)
        elif p.returncode is not None:
            break
    if p.returncode is None:
        p.kill()
    return True if p.returncode == 0 else False


def download(url, file=None, crit=False):
    """
    Download a file from the specified address, optionally saving to file.

    :param str url: URL to download
    :param str file: path of output file to save, or None to return contents
    :param bool crit: raise exceptions on all failures
    """
    try:
        data = requests.get(url)
        if file:
            with open(file, "wb") as f:
                f.write(data.content)
        else:
            return data.text
    except Exception:
        if crit:
            raise


def get_current_entropy():
    """Get the current amount of available entropy from the kernel."""
    with open("/proc/sys/kernel/random/entropy_avail", "r") as f:
        return int(f.readline())


def random_string(length=40):
    """Create a random alphanumeric string."""
    chars = string.ascii_uppercase + string.ascii_lowercase + string.digits
    return ''.join(random.choice(chars) for _ in range(length))


def api(url, post=None, method="get", returns="json", headers=[], crit=False):
    """
    Multipurpose function to send/receive data from an Internet address.

    Default use returns a dictionary from a JSON API.

    :param str url: URL to contact
    :param str/dict post: data to POST
    :param method: HTTP method
    :param str returns: "JSON" or "raw"
    :param list headers: tuples of header name and values
    :param bool crit: raise exception on all errors
    :returns: data as specified
    """
    err_str = "{0} to {1} failed - "
    try:
        headers = {x[0]: x[1] for x in headers}
        headers["Content-type"] = "application/json"
        action = getattr(requests, method.lower())
        if post:
            req = action(url, headers=headers, json=post)
        else:
            req = action(url, headers=headers, json=post)
        if returns == "json":
            return req.json()
        elif returns == "str":
            return req.text
        else:
            return req.content
        req.raise_for_status()
    except requests.exceptions.HTTPError as e:
        if crit:
            raise OperationFailedError(
                (err_str + "HTTP Error {2}").format(
                    method.upper(), url, req.code))
    except requests.exceptions.RequestException as e:
        if crit:
            raise OperationFailedError(
                (err_str + "Server not found or URL malformed."
                           "Please check your Internet settings.").format(
                            method.upper(), url))
    except Exception as e:
        if crit:
            raise OperationFailedError(
                (err_str + "{2}").format(method.upper(), url, e))


def shell(c, stdin=None, env={}):
    """
    Simplified wrapper for shell calls to subprocess.Popen().

    Returns a dict with ``code``, ``stdout`` and ``stderr`` keys.

    :param str c: command string
    :param str stdin: data to feed to stdin, or None
    :param dict env: dict of environment variables
    """
    environ = os.environ
    environ["LC_ALL"] = "C"
    for x in env:
        environ[x] = env[x]
    if "HOME" not in environ:
        environ["HOME"] = "/root"
    p = subprocess.Popen(shlex.split(c), stderr=subprocess.PIPE,
                         stdout=subprocess.PIPE, stdin=subprocess.PIPE,
                         env=environ)
    data = p.communicate(stdin)
    return {"code": p.returncode, "stdout": data[0],
            "stderr": data[1]}


def hashpw(passw):
    """Create a password hash."""
    rnd = "".join(random.sample(string.ascii_uppercase + string.digits, 16))
    salt = "$6$" + rnd + "$"
    return "{CRYPT}" + crypt.crypt(passw, salt)


def can_be_int(data):
    """Return True if the input can be an integer."""
    try:
        int(data)
        return True
    except ValueError:
        return False


def str_fsize(sz):
    """Format a size int/float to the most appropriate string."""
    if sz < 1024:
        return "{:.1f} bytes".format(sz)
    sz /= 1024.0
    if sz < 1024:
        return "{:.1f} Kb".format(sz)
    sz /= 1024.0
    if sz < 1024:
        return "{:.1f} Mb".format(sz)
    sz /= 1024.0
    return "{:.1f} Gb".format(sz)


def str_fperms(mode):
    """Produce a Unix-style permissions string (rwxrwxrwx)."""
    return ("r" if mode & 256 else "-") + \
           ("w" if mode & 128 else "-") + \
           ("x" if mode & 64 else "-") + \
           ("r" if mode & 32 else "-") + \
           ("w" if mode & 16 else "-") + \
           ("x" if mode & 8 else "-") + \
           ("r" if mode & 4 else "-") + \
           ("w" if mode & 2 else "-") + \
           ("x" if mode & 1 else "-")


def path_to_b64(path):
    """Convert a filesystem path to a safe base64-encoded string."""
    if type(path) == str:
        path = bytes(path, 'utf-8')
    path = path.replace(b"//", b"/")
    return base64.b64encode(path, altchars=b"+-").replace(b"=", b"*").decode()


def b64_to_path(b64):
    """Convert a base64-encoded string to regular one (filesystem path)."""
    return base64.b64decode(str(b64).replace("*", "="), altchars="+-").decode()


def compress(pin, pout="", format_="tgz"):
    """
    Recursively compress a provided directory.

    :param str pin: path to directory to compress
    :param str pout: full path to save archive to
    :param str format: "tgz" or "zip"
    """
    if format_ == "tgz":
        pout = tempfile.mkstemp(".tar.gz")[1] if not pout else pout
        a = tarfile.open(pout, "w:gz")
        if os.path.isdir(pin):
            for r, _, f in os.walk(pin):
                for x in f:
                    a.add(os.path.join(r, x),
                          os.path.join(r, x)
                          .split(os.path.split(pin)[0]+"/")[1])
        else:
            a.add(x)
        a.close()
    elif format_ == "zip":
        pout = tempfile.mkstemp(".zip")[1] if not pout else pout
        a = zipfile.ZipFile(pout, "w")
        if os.path.isdir(pin):
            for r, _, f in os.walk(pin):
                for x in f:
                    a.write(os.path.join(r, x),
                            os.path.join(r, x)
                            .split(os.path.split(pin)[0]+"/")[1])
        else:
            a.write(x)
        a.close()
    return pout


def extract(pin, pout, delete=False):
    """
    Extract an archive.

    :param str pin: path to archive
    :param str pout: path to output
    :param bool delete: delete archive on completion
    """
    name = os.path.basename(pin)
    if name.endswith((".tar.gz", ".tgz")):
        with tarfile.open(pin, "r:gz") as t:
            t.extractall(pout)
    elif name.endswith(".tar"):
        with tarfile.open(pin, "r") as t:
            t.extractall(pout)
    elif name.endswith(".gz"):
        f = gzip.open(pin, "rb")
        i = f.read()
        f.close()
        with open(os.path.join(pout, name.split(".gz")[0]), "wb") as f:
            f.write(i)
    elif name.endswith((".tar.bz2", ".tbz2")):
        with tarfile.open(pin, "r:bz2") as t:
            t.extractall(f[0])
    elif name.endswith(".bz2"):
        f = bz2.BZ2File(pin, "r")
        i = f.read()
        f.close()
        with open(os.path.join(pout, name.split(".bz2")[0]), "wb") as f:
            f.write(i)
    elif name.endswith(".zip"):
        with zipfile.ZipFile(pin, "r") as z:
            z.extractall(pout)
    else:
        raise InvalidConfigError(
            "Not an archive, or unknown archive type")
    if delete:
        os.unlink(pin)<|MERGE_RESOLUTION|>--- conflicted
+++ resolved
@@ -23,11 +23,8 @@
 import time
 import zipfile
 
-<<<<<<< HEAD
-from .errors import OperationFailedError, InvalidConfigError
-=======
 from . import errors
->>>>>>> c5b42788
+
 
 
 def b(text):
@@ -174,18 +171,18 @@
         req.raise_for_status()
     except requests.exceptions.HTTPError as e:
         if crit:
-            raise OperationFailedError(
+            raise errors.OperationFailedError(
                 (err_str + "HTTP Error {2}").format(
                     method.upper(), url, req.code))
     except requests.exceptions.RequestException as e:
         if crit:
-            raise OperationFailedError(
+            raise errors.OperationFailedError(
                 (err_str + "Server not found or URL malformed."
                            "Please check your Internet settings.").format(
                             method.upper(), url))
     except Exception as e:
         if crit:
-            raise OperationFailedError(
+            raise errors.OperationFailedError(
                 (err_str + "{2}").format(method.upper(), url, e))
 
 
@@ -338,7 +335,7 @@
         with zipfile.ZipFile(pin, "r") as z:
             z.extractall(pout)
     else:
-        raise InvalidConfigError(
+        raise errors.InvalidConfigError(
             "Not an archive, or unknown archive type")
     if delete:
         os.unlink(pin)