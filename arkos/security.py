--- conflicted
+++ resolved
@@ -1,6 +1,3 @@
-<<<<<<< HEAD
-import configparser
-=======
 """
 Functions for managing iptables firewall and fail2ban defence security.
 
@@ -12,13 +9,10 @@
 
 import configparser
 import os
->>>>>>> a89c1e79
 
 from arkos import storage, signals
 from arkos.system import network
 from arkos.utilities import shell, cidr_to_netmask
-
-import os
 
 jailconf = "/etc/fail2ban/jail.conf"
 filters = "/etc/fail2ban/filter.d"
@@ -54,11 +48,6 @@
     signals.emit("security", "post_fw_init")
 
 
-<<<<<<< HEAD
-def regenerate_firewall(data, range_=[]):
-    # Regenerate our chain.
-    # If local ranges are not provided, get them.
-=======
 def regenerate_firewall(data, range=[]):
     """
     Flush and regenerate arkOS firewall chain.
@@ -68,7 +57,6 @@
     :param SecurityPolicy data: Security policies to enact
     :param list range: Range(s) of local network(s) ('192.168.0.0/24')
     """
->>>>>>> a89c1e79
     signals.emit("security", "pre_fw_regen")
     flush_chain("arkos-apps")
     default_range = range_ or network.get_active_ranges()
@@ -126,12 +114,6 @@
         f.write(str(shell("iptables-save")["stdout"]))
 
 
-<<<<<<< HEAD
-
-def get_jail_config():
-    cfg = configparser.RawConfigParser()
-    if not cfg.read(jailconf):
-=======
 def get_jail_config(jcfg=""):
     """
     Load fail2ban firewall jail configuration from file.
@@ -142,7 +124,6 @@
     """
     cfg = configparser.RawConfigParser()
     if not cfg.read(jcfg or jailconf):
->>>>>>> a89c1e79
         raise Exception("Fail2Ban config not found or not readable")
     return cfg
 
@@ -176,24 +157,6 @@
     with open(jcfg, "w") as f:
         cfg.write(f)
 
-<<<<<<< HEAD
-
-def enable_all_def(obj):
-    cfg = get_jail_config()
-    for jail in obj["f2b"]:
-        cfg.set(jail["id"], "enabled", "true")
-    with open(jailconf, "w") as f:
-        cfg.write(f)
-
-
-def disable_all_def(obj):
-    cfg = get_jail_config()
-    for jail in obj["f2b"]:
-        cfg.set(jail["id"], "enabled", "false")
-    with open(jailconf, "w") as f:
-        cfg.write(f)
-=======
-
 def enable_all_def(service):
     """
     Enable all fail2ban jail definitions for a given service.
@@ -212,8 +175,6 @@
     """
     for jail in service["f2b"]:
         disable_jail_def(jail["id"])
-
->>>>>>> a89c1e79
 
 
 def bantime_def(bantime=""):
@@ -295,19 +256,6 @@
     """Get all defense rules from arkOS service objects."""
     lst = []
     remove = []
-<<<<<<< HEAD
-    cfg = get_jail_config()
-    fcfg = configparser.SafeConfigParser()
-    for c in storage.apps.get("applications"):
-        if hasattr(c, "f2b") and hasattr(c, "f2b_name"):
-            lst.append({"id": c.f2b_name,
-                        "icon": c.f2b_icon,
-                        "f2b": c.f2b})
-        elif hasattr(c, "f2b"):
-            lst.append({"id": c.id,
-                        "icon": c.icon,
-                        "f2b": c.f2b})
-=======
     cfg = get_jail_config(jailconf)
     fcfg = configparser.SafeConfigParser()
     for c in storage.apps.get("applications"):
@@ -315,7 +263,6 @@
             lst.append({"id": c.f2b_name, "icon": c.f2b_icon, "f2b": c.f2b})
         elif hasattr(c, "f2b"):
             lst.append({"id": c.id, "icon": c.icon, "f2b": c.f2b})
->>>>>>> a89c1e79
     for p in lst:
         for l in p["f2b"]:
             if "custom" not in l:
@@ -327,24 +274,15 @@
                 filter_name = cfg.get(l["id"], "filter")
                 if "%(__name__)s" in filter_name:
                     filter_name = filter_name.replace("%(__name__)s", l["id"])
-<<<<<<< HEAD
-                c = fcfg.read([filters+"/common.conf",
-                               filters+"/"+filter_name+".conf"])
-=======
                 c = fcfg.read(["{0}/common.conf".format(filters),
                                "{0}/{1}.conf".format(filters, filter_name)])
->>>>>>> a89c1e79
                 filter_opts = fcfg.items("Definition")
                 l["jail_opts"] = jail_opts
                 l["filter_name"] = filter_name
                 l["filter_opts"] = filter_opts
             else:
-<<<<<<< HEAD
-                if not os.path.exists(filters+"/"+l["filter_name"]+".conf"):
-=======
                 conf_name = "{0}/{1}.conf".format(filters, l["filter_name"])
                 if not os.path.exists(conf_name):
->>>>>>> a89c1e79
                     fcfg = configparser.SafeConfigParser()
                     fcfg.add_section("Definition")
                     for o in l["filter_opts"]:
@@ -360,13 +298,8 @@
                 else:
                     jail_opts = cfg.items(l["id"])
                     filter_name = cfg.get(l["id"], "filter")
-<<<<<<< HEAD
-                    fcfg.read([filters+"/common.conf",
-                               filters+"/"+filter_name+".conf"])
-=======
                     fcfg.read(["{0}/common.conf".format(filters),
                                "{0}/{1}.conf".format(filters, filter_name)])
->>>>>>> a89c1e79
                     filter_opts = fcfg.items("Definition")
                     l["jail_opts"] = jail_opts
                     l["filter_name"] = filter_name
