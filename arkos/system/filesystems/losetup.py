--- conflicted
+++ resolved
@@ -28,39 +28,20 @@
     """Base class for all losetup exceptions."""
 
 
-
 class NoLoopSupportError(LosetupError):
-<<<<<<< HEAD
-    """Loop support is not detected for running system"""
-    pass
-=======
     """Loop support is not detected for running system."""
 
->>>>>>> a89c1e79
-
 
 class LoopNotFoundError(LosetupError):
-<<<<<<< HEAD
-    """Specified loop device is not found"""
-    pass
-=======
     """Specified loop device is not found."""
-
->>>>>>> a89c1e79
 
 
 class LoopNotMountedError(LosetupError):
     """Loop device is not mounted error."""
 
 
-
 class NotLoopError(LosetupError):
-<<<<<<< HEAD
-    """Specified device is not a loop device"""
-    pass
-=======
     """Specified device is not a loop device."""
->>>>>>> a89c1e79
 
 
 class Status64(object):
@@ -77,21 +58,6 @@
 
         data = struct.unpack(self._fmt, buf.tostring())
         i = iter(data)
-<<<<<<< HEAD
-        self.lo_device = i.next()
-        self.lo_inode = i.next()
-        self.lo_rdevice = i.next()
-        self.lo_offset = i.next()
-        self.lo_sizelimit = i.next()
-        self.lo_number = i.next()
-        self.lo_encrypt_type = i.next()
-        self.lo_encrypt_key_size = i.next()
-        self.lo_flags = i.next()
-        self.lo_filename = i.next().rstrip('\0')
-        self.lo_crypt_name = i.next().rstrip('\0')
-        self.lo_encrypt_key = i.next()[:self.lo_encrypt_key_size]
-        self.lo_init = (i.next(), i.next())
-=======
         self.lo_device = next(i)
         self.lo_inode = next(i)
         self.lo_rdevice = next(i)
@@ -105,7 +71,6 @@
         self.lo_crypt_name = next(i).decode().rstrip('\0')
         self.lo_encrypt_key = next(i)[:self.lo_encrypt_key_size]
         self.lo_init = (next(i), next(i))
->>>>>>> a89c1e79
 
     def dump(self):
         """Dump properties."""
@@ -232,13 +197,8 @@
             fcntl.ioctl(fd, self.LOOP_GET_STATUS64, buf, True)
         except IOError as e:
             if e.errno == 6:
-<<<<<<< HEAD
-                raise LoopNotMountedError("Loop device '{0}' is not mounted"
-                                          .format(self.device))
-=======
                 excmsg = "Loop device '{0}' is not mounted"
                 raise LoopNotMountedError(excmsg.format(self.device))
->>>>>>> a89c1e79
             else:
                 raise
 
@@ -257,15 +217,9 @@
 
 
 def find_unused_loop_device():
-<<<<<<< HEAD
-    """Find first unused loop device"""
-    get_loop_devices()
-    for _, dev in _loop_devices.iteritems():
-=======
     """Find first unused loop device."""
     get_loop_devices()
-    for num, dev in _loop_devices.items():
->>>>>>> a89c1e79
+    for _, dev in _loop_devices.items():
         if not dev.is_used():
             return dev
 
