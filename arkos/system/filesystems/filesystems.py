"""
Classes and functions for managing arkOS filesystem objects.

arkOS Core
(c) 2016 CitizenWeb
Written by Jacob Cook
Licensed under GPLv3, see LICENSE.md
"""

import ctypes
<<<<<<< HEAD
=======
import ctypes.util
>>>>>>> a89c1e79
import glob
import os
import parted

from . import crypto
from . import losetup

from arkos import config, signals, sharers
<<<<<<< HEAD
=======
from arkos.messages import Notification, NotificationThread
>>>>>>> a89c1e79
from arkos.utilities import shell

libc = ctypes.CDLL(ctypes.util.find_library("libc"), use_errno=True)


class DiskPartition:
    """Class for managing physical disk partitions."""

    def __init__(
<<<<<<< HEAD
                 self, id_="", path="", mountpoint=None, size=0, fstype="",
                 enabled=False, crypt=False):
        """
        Initialize disk partition object.

        :param str id_: partition name
=======
            self, id="", path="", mountpoint=None, size=0, fstype="",
            enabled=False, crypt=False):
        """
        Initialize disk partition object.

        :param str id: partition name
>>>>>>> a89c1e79
        :param str path: device identifier
        :param str mountpoint: path to mointpoint (if mounted)
        :param int size: disk size in bytes
        :param str fstype: filesystem type ("ext4", "ntfs", etc)
        :param bool enabled: True if partition is mounted on boot
        :param bool crypt: True if partition is LUKS encrypted
        """
<<<<<<< HEAD
        self.id = id_
=======
        self.id = id
>>>>>>> a89c1e79
        self.path = path
        self.mountpoint = mountpoint
        self.size = size
        self.fstype = fstype
        self.enabled = enabled
        self.crypt = crypt

    def is_mounted(self):
        """Return True if partition is mounted."""
        return self.mountpoint and os.path.ismount(self.mountpoint)

    def mount(self, passwd=None):
        """
        Mount partition.

        :param str passwd: If disk is encrypted, use this passphrase to unlock
        """
        if self.mountpoint and os.path.ismount(self.mountpoint):
            raise Exception("Disk partition already mounted")
        elif self.fstype == "Unknown":
            raise Exception("Cannot mount a partition of unknown type")
        signals.emit("filesystems", "pre_mount", self)
        mount_point = self.mountpoint or os.path.join("/media", self.id)
        luks_point = os.path.join("/dev/mapper", self.id)
        if not os.path.isdir(mount_point):
            os.makedirs(mount_point)
        if self.crypt and passwd:
            # Decrypt the disk first if it's an encrypted disk
            s = crypto.luks_open(self.path, self.id, passwd)
            if s != 0:
                excmsg = "Failed to decrypt {0} with errno {1}"
                raise Exception(excmsg.format(self.id, str(s)))
            s = libc.mount(ctypes.c_char_p(luks_point),
                           ctypes.c_char_p(mount_point),
                           ctypes.c_char_p(self.fstype), 0,
                           ctypes.c_char_p(""))
            if s == -1:
                crypto.luks_close(self.id)
                excmsg = "Failed to mount {0}: {1}"
                raise Exception(excmsg.format(self.id,
                                              os.strerror(ctypes.get_errno())))
        elif self.crypt and not passwd:
            raise Exception("Must provide password to decrypt encrypted disk")
        else:
            s = libc.mount(ctypes.c_char_p(self.path),
                           ctypes.c_char_p(mount_point),
                           ctypes.c_char_p(self.fstype), 0,
                           ctypes.c_char_p(""))
            if s == -1:
                excmsg = "Failed to mount {0}: {1}"
                raise Exception(excmsg.format(self.id,
                                              os.strerror(ctypes.get_errno())))
        signals.emit("filesystems", "post_mount", self)
        self.mountpoint = mount_point

    def umount(self):
        """Unmount partition."""
        signals.emit("filesystems", "pre_umount", self)
        if not self.mountpoint:
            return
        s = libc.umount2(ctypes.c_char_p(self.mountpoint), 0)
        if s == -1:
            excmsg = "Failed to unmount {0}: {1}"
            raise Exception(excmsg.format(self.id,
                                          os.strerror(ctypes.get_errno())))
        if self.crypt:
            crypto.luks_close(self.id)
        signals.emit("filesystems", "post_umount", self)
        self.mountpoint = None

    def enable(self):
        """Enable mounting of this partition on boot."""
        if self.crypt:
            raise Exception("Cannot enable encrypted virutal disks")
        f = FstabEntry()
        f.src = self.path
        f.dst = os.path.join("/media", self.id)
        f.uuid = get_partition_uuid_by_name(self.path)
        f.fs_type = "ext4"
        f.options = "defaults"
        f.dump_p = 0
        f.fsck_p = 0
        save_fstab_entry(f)
        if not os.path.exists(f.dst):
            os.makedirs(f.dst)
        self.enabled = True

    def disable(self):
        """Disable mounting of this partition on boot."""
        fstab = get_fstab()
        for x in fstab:
            if x == self.path:
                save_fstab_entry(fstab[x], remove=True)
                self.disabled = False
                break

    @property
    def as_dict(self):
        """Return partition metadata as dict."""
        return {
            "id": self.id,
            "type": "physical",
            "path": self.path,
            "mountpoint": self.mountpoint,
            "size": self.size,
            "fstype": self.fstype,
            "crypt": self.crypt,
            "enabled": self.enabled,
            "is_ready": True
        }

    @property
    def serialized(self):
        """Return serialized partition metadata as dict."""
        return self.as_dict


class VirtualDisk:
<<<<<<< HEAD
=======
    """Class to manage virtual disk image objects."""
>>>>>>> a89c1e79

    def __init__(
            self, id_="", path="", mountpoint=None, size=0, fstype="ext4",
            enabled=False, crypt=False):
        """
        Initialize virtual disk object.

<<<<<<< HEAD
        :param str id_: partition name
=======
        :param str id: partition name
>>>>>>> a89c1e79
        :param str path: device identifier
        :param str mountpoint: path to mointpoint (if mounted)
        :param int size: disk size in bytes
        :param str fstype: filesystem type ("ext4", "ntfs", etc)
        :param bool enabled: True if image is mounted on boot
        :param bool crypt: True if image is LUKS encrypted
        """
<<<<<<< HEAD
        self.id = id_
=======
        self.id = id
>>>>>>> a89c1e79
        self.path = path
        self.mountpoint = mountpoint
        self.size = size
        self.fstype = fstype
        self.enabled = enabled
        self.crypt = crypt

<<<<<<< HEAD
    def create(self, mount=False):
=======
    def create(self, mount=False, will_crypt=False,
               nthread=NotificationThread()):
>>>>>>> a89c1e79
        """
        Create virtual disk image.

        :param bool mount: Mount after creation?
<<<<<<< HEAD
        """
        vdisk_dir = config.get("filesystems", "vdisk_dir")
        if not os.path.exists(os.path.join
                              (config.get("filesystems", "vdisk_dir"))):
            os.mkdir(os.path.join(config.get("filesystems", "vdisk_dir")))
=======
        :param bool will_crypt: Will this disk be encrypted later?
        :param NotificationThread nthread: notification thread to use
        """
        nthread.title = "Creating virtual disk"

        vdisk_dir = config.get("filesystems", "vdisk_dir")
        if not os.path.exists(vdisk_dir):
            os.mkdir(vdisk_dir)
>>>>>>> a89c1e79
        self.path = str(os.path.join(vdisk_dir, self.id+".img"))
        if os.path.exists(self.path):
            raise Exception("This virtual disk already exists")

        # Create an empty file matching disk size
        signals.emit("filesystems", "pre_add", self)
        msg = "Creating virtual disk..."
        nthread.update(Notification("info", "Filesystems", msg))
        with open(self.path, "wb") as f:
            written = 0
            with open("/dev/zero", "r") as zero:
                while self.size > written:
                    written += 1024
                    f.write(zero.read(1024))
<<<<<<< HEAD
        # Get a free loopback device and mount
        loop = losetup.find_unused_loop_device()
        loop.mount(str(self.path), offset=1048576)
        # Make a filesystem
        s = shell("mkfs.ext4 {0}".format(loop.device))
        if s["code"] != 0:
            excmsg = "Failed to format loop device: {0}"
            raise Exception(excmsg.format(s["stderr"]))
        loop.unmount()
        signals.emit("filesystems", "pre_add", self)
=======

        if not will_crypt:
            # Get a free loopback device and mount
            loop = losetup.find_unused_loop_device()
            loop.mount(str(self.path), offset=1048576)
            # Make a filesystem
            msg = "Writing filesystem..."
            nthread.update(Notification("info", "Filesystems", msg))
            s = shell("mkfs.ext4 {0}".format(loop.device))
            if s["code"] != 0:
                excmsg = "Failed to format loop device: {0}"
                raise Exception(excmsg.format(s["stderr"]))
            loop.unmount()
            msg = "Virtual disk created successfully"
            nthread.complete(Notification("success", "Filesystems", msg))

        signals.emit("filesystems", "post_add", self)
>>>>>>> a89c1e79
        if mount:
            self.mount()

    def mount(self, passwd=None):
        """
        Mount partition.

        :param str passwd: If disk is encrypted, use this passphrase to unlock
        """
        if self.mountpoint and os.path.ismount(self.mountpoint):
            raise Exception("Virtual disk already mounted")
        signals.emit("filesystems", "pre_mount", self)
        if not os.path.isdir(os.path.join("/media", self.id)):
            os.makedirs(os.path.join("/media", self.id))
<<<<<<< HEAD
        mount_point = self.mountpoint if self.mountpoint\
            else os.path.join("/media", self.id)
=======
        mount_point = self.mountpoint or os.path.join("/media", self.id)
>>>>>>> a89c1e79
        luks_point = os.path.join("/dev/mapper", self.id)
        # Find a free loopback device and mount
        loop = losetup.find_unused_loop_device()
        loop.mount(str(self.path), offset=1048576)
        if self.crypt and passwd:
            # If it's an encrypted virtual disk, decrypt first then mount
            s = crypto.luks_open(loop.device, self.id, passwd)
            if s != 0:
                loop.unmount()
                excmsg = "Failed to decrypt {0} with errno {1}"
                raise Exception(excmsg.format(self.id, str(s)))
            s = libc.mount(ctypes.c_char_p(bytes(luks_point, 'utf-8')),
                           ctypes.c_char_p(bytes(mount_point, 'utf-8')),
<<<<<<< HEAD
                           ctypes.c_char_p(bytes(self.fstype)), 0,
=======
                           ctypes.c_char_p(bytes(self.fstype, 'utf-8')), 0,
>>>>>>> a89c1e79
                           ctypes.c_char_p(b""))
            if s == -1:
                crypto.luks_close(self.id)
                loop.unmount()
                excmsg = "Failed to mount {0}: {1}"
                raise Exception(excmsg.format(self.id,
                                              os.strerror(ctypes.get_errno())))
        elif self.crypt and not passwd:
            excstr = "Must provide password to decrypt encrypted container"
            raise Exception(excstr)
        else:
            s = libc.mount(ctypes.c_char_p(loop.device),
<<<<<<< HEAD
                           ctypes.c_char_p(mount_point),
                           ctypes.c_char_p(self.fstype), 0,
                           ctypes.c_char_p(""))
=======
                           ctypes.c_char_p(bytes(mount_point, 'utf-8')),
                           ctypes.c_char_p(bytes(self.fstype, 'utf-8')), 0,
                           ctypes.c_char_p(b""))
>>>>>>> a89c1e79
            if s == -1:
                loop.unmount()
                excstr = "Failed to mount {0}: {1}"
                raise Exception(excstr.format(self.id,
                                              os.strerror(ctypes.get_errno())))
        signals.emit("filesystems", "post_mount", self)
        self.mountpoint = mount_point

    def umount(self):
        """Unmount disk."""
        if not self.mountpoint:
            return
        signals.emit("filesystems", "pre_umount", self)
        loops = losetup.get_loop_devices()
        for l in loops:
            if loops[l].is_used() and loops[l].get_filename() == self.path:
                dev = loops[l]
                break
        s = libc.umount2(ctypes.c_char_p(self.mountpoint), 0)
        if s == -1:
            excstr = "Failed to unmount {0}: {1}"
            raise Exception(excstr.format(self.id,
                                          os.strerror(ctypes.get_errno())))
        if self.crypt:
            crypto.luks_close(self.id)
        if dev:
            dev.unmount()
        signals.emit("filesystems", "post_umount", self)
        self.mountpoint = None

    def enable(self):
        """Enable disk mounting on boot."""
        f = FstabEntry()
        f.src = self.path
        f.dst = os.path.join("/media", self.id)
        f.uuid = ""
        f.fs_type = "ext4"
        f.options = "loop,rw,auto"
        f.dump_p = 0
        f.fsck_p = 0
        save_fstab_entry(f)
        self.enabled = True

    def disable(self):
        """Disable mounting disk on boot."""
        fstab = get_fstab()
        for x in fstab:
            if x == self.path:
                save_fstab_entry(fstab[x], remove=True)
                self.enabled = False
                break

<<<<<<< HEAD
    def encrypt(self, passwd, cipher="", keysize=0, mount=False):
=======
    def encrypt(self, passwd, cipher=config.get("filesystems", "cipher"),
                keysize=config.get("filesystems", "keysize"), mount=False):
>>>>>>> a89c1e79
        """
        Encrypt virtual disk image.

        :params str passwd: Passphrase to encrypt disk with
        :params str cipher: cipher suite to use (default aes-xts-plain64)
        :params str keysize: default key size to use (default 256)
        :params bool mount: mount after encrypt?
        """
        cipher = cipher or "aes-xts-plain64"
        keysize = keysize or 256
        vdisk_dir = config.get("filesystems", "vdisk_dir")
        os.rename(self.path, os.path.join(vdisk_dir, self.id+".crypt"))
        self.path = os.path.join(vdisk_dir, self.id+".crypt")
        # Find an open loopback device and mount
        loop = losetup.find_unused_loop_device()
        loop.mount(str(self.path), offset=1048576)
        # Encrypt the file inside the loopback and mount
        s = crypto.luks_format(loop.device, passwd, cipher, int(keysize))
        if s != 0:
            loop.unmount()
            os.rename(self.path, os.path.join(vdisk_dir, self.id+".img"))
            excstr = "Failed to encrypt {0} with errno {1}"
            raise Exception(excstr.format(self.id, str(s)))
        s = crypto.luks_open(loop.device, self.id, passwd)
        if s != 0:
            loop.unmount()
            excstr = "Failed to decrypt {0} with errno {1}"
            raise Exception(excstr.format(self.id, str(s)))
        # Create a filesystem inside the encrypted device
        s = shell("mkfs.ext4 /dev/mapper/{0}".format(self.id))
        crypto.luks_close(self.id)
        loop.unmount()
        if s["code"] != 0:
            excstr = "Failed to format loop device: {0}"
            raise Exception(excstr.format(s["stderr"]))
        self.crypt = True
        if mount:
            self.mount(passwd)

    def remove(self):
        """Delete virtual disk image."""
        self.umount()
        signals.emit("filesystems", "pre_remove", self)
        os.unlink(self.path)
        signals.emit("filesystems", "post_remove", self)

    @property
    def as_dict(self):
        """Return image metadata as dict."""
        return {
            "id": self.id,
            "type": "virtual",
            "path": self.path,
            "mountpoint": self.mountpoint,
            "size": self.size,
            "fstype": self.fstype,
            "enabled": self.enabled,
            "crypt": self.crypt,
            "is_ready": True
        }

    @property
    def serialized(self):
        """Return serializable image metadata as dict."""
        return self.as_dict


class PointOfInterest:
    """
    Class managing point of interest objects.

    A point of interest is a location on the filesystem that may be of interest
    to users on completing routine tasks, such as data directories of websites
    or mounted filesystems. They allow easy browsing in the file manager or
    selection for other tasks that require specification of a path.
    """

<<<<<<< HEAD
    def __init__(self, id_="", path="", stype="", icon=""):
        """
        Initialize point of interest object.

        :param str id_: point of interest name (site/app ID)
=======
    def __init__(self, id="", path="", stype="", icon=""):
        """
        Initialize point of interest object.

        :param str id: point of interest name (site/app ID)
>>>>>>> a89c1e79
        :param str path: path to point
        :param str stype: point type (app, site, etc)
        :param str icon: FontAwesome icon class
        """
<<<<<<< HEAD
        self.id = id_
=======
        self.id = id
>>>>>>> a89c1e79
        self.path = path
        self.stype = stype
        self.icon = icon

    @property
    def as_dict(self):
        """Return point of interest metadata as dict."""
        return {
            "id": self.id,
            "path": self.path,
            "type": self.stype,
            "icon": self.icon
        }

    @property
    def serialized(self):
        """Return serializable point of interest metadata as dict."""
        return self.as_dict


<<<<<<< HEAD
def get(id_=None):
    """
    Get all physical disks and virtual disk images present on the system.

    :params str id_: Return only the disk/image that matches this ID.
=======
def get(id=None):
    """
    Get all physical disks and virtual disk images present on the system.

    :params str id: Return only the disk/image that matches this ID.
>>>>>>> a89c1e79
    :returns: DiskPartition(s) and/or VirtualDisk(s)
    :rtype: DiskPartition, VirtualDisk or a list thereof
    """
    devs, mps = [], {}
    fstab = get_fstab()
    vdisk_dir = config.get("filesystems", "vdisk_dir")

    # Get mount data for all devices
    with open("/etc/mtab", "r") as f:
        for x in f.readlines():
            x = x.split()
            mps[x[0]] = x[1]

    # Get physical disks available
    for d in parted.getAllDevices():
        try:
            parts = parted.Disk(d).getPrimaryPartitions()
        except:
            continue
        for p in parts:
            if p.path.split("/")[-1].startswith("loop"):
                continue
            try:
                fstype = parted.probeFileSystem(p.geometry)
            except:
                fstype = "Unknown"
            try:
                dev = DiskPartition(id=p.path.split("/")[-1], path=p.path,
                                    mountpoint=mps.get(p.path) or None,
                                    size=int(p.getSize("B")), fstype=fstype,
                                    enabled=p.path in fstab,
                                    crypt=crypto.is_luks(p.path) == 0)
<<<<<<< HEAD
                if id_ == dev.id:
=======
                if id == dev.id:
>>>>>>> a89c1e79
                    return dev
                devs.append(dev)
            except:
                continue

    # Replace mount data for virtual disks with loopback id
    dd = losetup.get_loop_devices()
    for x in dd:
        try:
            s = dd[x].get_status()
        except:
            continue
        if "/dev/loop{0}".format(s.lo_number) in mps:
            mps[s.lo_filename] = mps["/dev/loop{0}".format(s.lo_number)]

    # Get virtual disks available
    for x in glob.glob(os.path.join(vdisk_dir, "*")):
        if not x.endswith((".img", ".crypt")):
            continue
        dname = os.path.splitext(os.path.split(x)[1])[0]
        luks_point = "/dev/mapper/{0}".format(dname)
        dev = VirtualDisk(id=dname, path=x, size=os.path.getsize(x),
                          mountpoint=mps.get(x) or mps.get(luks_point) or None,
                          enabled=x in fstab, crypt=x.endswith(".crypt"))
<<<<<<< HEAD
        if id_ == dev.id:
=======
        if id == dev.id:
>>>>>>> a89c1e79
            return dev
        devs.append(dev)
    return devs if not id_ else None


def get_points(id_=None, path=None):
    """
    Retrieve points of interest from the system.

    Points of interest are obtained at scan from websites and mounted disks.

<<<<<<< HEAD
    :param str id_: If present, filter by point ID
=======

def get_points(id=None, path=None):
    """
    Retrieve points of interest from the system.

    Points of interest are obtained at scan from websites and mounted disks.

    :param str id: If present, filter by point ID
>>>>>>> a89c1e79
    :param str path: Filter by filesystem path
    :return: Point(s)OfInterest
    :rtype: PointOfInterest or list thereof
    """
    points = []
    from arkos import websites
    for x in get():
        if x.mountpoint and x.mountpoint not in ["/", "/boot"]:
            p = PointOfInterest(x.id, x.mountpoint,
                                "crypt" if x.crypt else "disk",
                                "fa-hdd-o")
            points.append(p)
    for x in websites.get():
        if x.meta:
            p = PointOfInterest(x.id, x.data_path or x.path, "site",
                                x.meta.icon)
            points.append(p)
    for x in sharers.get_shares():
        p = PointOfInterest(x.id, x.path, "share", "fa-folder-open")
        points.append(p)
    for x in sharers.get_mounts():
        p = PointOfInterest(x.id, x.path, "mount", "fa-folder-open-o")
        points.append(p)
    if id:
        for x in points:
            if x.id == id_:
                return x
        return None
    elif path:
        for x in points:
            if x.path == path:
                return x
        return None
    return points


class FstabEntry:
    """Class to manage entries in '/etc/fstab'."""

    def __init__(self):
        """Initialize fstab entry."""
        self.src = ""
        self.uuid = ""
        self.dst = ""
        self.options = ""
        self.fs_type = ""
        self.dump_p = 0
        self.fsck_p = 0


def get_fstab():
    """Get all fstab entries."""
    r = {}
    with open("/etc/fstab", "r") as f:
        ss = f.readlines()

    for s in ss:
        if not s.split() or s[0] == "#":
            continue
        s = s.split()
        e = FstabEntry()
        if s[0].startswith("UUID="):
            e.uuid = s[0].split("UUID=")[1]
            e.src = get_partition_name_by_uuid(e.uuid)
        else:
            e.src = s[0]
            e.uuid = get_partition_uuid_by_name(e.src)
        try:
            e.dst = s[1]
            e.fs_type = s[2]
            e.options = s[3]
            e.dump_p = int(s[4])
            e.fsck_p = int(s[5])
        except:
            pass
        r[e.src] = e
    return r


def save_fstab_entry(e, remove=False):
    """Format and save fstab entry."""
    lines = []
    uuid = "UUID={0}".format(e.uuid) if e.uuid else ""
    with open("/etc/fstab", "r") as f:
        for x in f.readlines():
            if x.startswith(e.src) or (uuid and x.startswith(uuid)):
                continue
            lines.append(x)
    if not remove:
        fstab_line = "{0}\t{1}\t{2}\t{3}\t{4}\t{5}\n"
        lines.append(fstab_line.format(uuid or e.src, e.dst, e.fs_type,
                                       e.options, e.dump_p, e.fsck_p))
    with open("/etc/fstab", "w") as f:
        f.writelines(lines)


def get_partition_uuid_by_name(p):
    """Get a partition's UUID from its device name."""
<<<<<<< HEAD
    return shell("blkid -o value -s UUID " + p)["stdout"].split("\n")[0]
=======
    return shell("blkid -o value -s UUID " + p)["stdout"].split(b"\n")[0]

>>>>>>> a89c1e79


def get_partition_name_by_uuid(u):
    """Get a partition's device name from its UUID."""
<<<<<<< HEAD
    return shell("blkid -U " + u)["stdout"].split("\n")[0]
=======
    return shell("blkid -U " + u)["stdout"].split(b"\n")[0]
>>>>>>> a89c1e79
<|MERGE_RESOLUTION|>--- conflicted
+++ resolved
@@ -8,10 +8,6 @@
 """
 
 import ctypes
-<<<<<<< HEAD
-=======
-import ctypes.util
->>>>>>> a89c1e79
 import glob
 import os
 import parted
@@ -20,10 +16,7 @@
 from . import losetup
 
 from arkos import config, signals, sharers
-<<<<<<< HEAD
-=======
 from arkos.messages import Notification, NotificationThread
->>>>>>> a89c1e79
 from arkos.utilities import shell
 
 libc = ctypes.CDLL(ctypes.util.find_library("libc"), use_errno=True)
@@ -33,21 +26,12 @@
     """Class for managing physical disk partitions."""
 
     def __init__(
-<<<<<<< HEAD
                  self, id_="", path="", mountpoint=None, size=0, fstype="",
                  enabled=False, crypt=False):
         """
         Initialize disk partition object.
 
         :param str id_: partition name
-=======
-            self, id="", path="", mountpoint=None, size=0, fstype="",
-            enabled=False, crypt=False):
-        """
-        Initialize disk partition object.
-
-        :param str id: partition name
->>>>>>> a89c1e79
         :param str path: device identifier
         :param str mountpoint: path to mointpoint (if mounted)
         :param int size: disk size in bytes
@@ -55,11 +39,7 @@
         :param bool enabled: True if partition is mounted on boot
         :param bool crypt: True if partition is LUKS encrypted
         """
-<<<<<<< HEAD
         self.id = id_
-=======
-        self.id = id
->>>>>>> a89c1e79
         self.path = path
         self.mountpoint = mountpoint
         self.size = size
@@ -178,10 +158,7 @@
 
 
 class VirtualDisk:
-<<<<<<< HEAD
-=======
     """Class to manage virtual disk image objects."""
->>>>>>> a89c1e79
 
     def __init__(
             self, id_="", path="", mountpoint=None, size=0, fstype="ext4",
@@ -189,11 +166,7 @@
         """
         Initialize virtual disk object.
 
-<<<<<<< HEAD
         :param str id_: partition name
-=======
-        :param str id: partition name
->>>>>>> a89c1e79
         :param str path: device identifier
         :param str mountpoint: path to mointpoint (if mounted)
         :param int size: disk size in bytes
@@ -201,11 +174,7 @@
         :param bool enabled: True if image is mounted on boot
         :param bool crypt: True if image is LUKS encrypted
         """
-<<<<<<< HEAD
         self.id = id_
-=======
-        self.id = id
->>>>>>> a89c1e79
         self.path = path
         self.mountpoint = mountpoint
         self.size = size
@@ -213,23 +182,12 @@
         self.enabled = enabled
         self.crypt = crypt
 
-<<<<<<< HEAD
-    def create(self, mount=False):
-=======
     def create(self, mount=False, will_crypt=False,
                nthread=NotificationThread()):
->>>>>>> a89c1e79
         """
         Create virtual disk image.
 
         :param bool mount: Mount after creation?
-<<<<<<< HEAD
-        """
-        vdisk_dir = config.get("filesystems", "vdisk_dir")
-        if not os.path.exists(os.path.join
-                              (config.get("filesystems", "vdisk_dir"))):
-            os.mkdir(os.path.join(config.get("filesystems", "vdisk_dir")))
-=======
         :param bool will_crypt: Will this disk be encrypted later?
         :param NotificationThread nthread: notification thread to use
         """
@@ -238,7 +196,6 @@
         vdisk_dir = config.get("filesystems", "vdisk_dir")
         if not os.path.exists(vdisk_dir):
             os.mkdir(vdisk_dir)
->>>>>>> a89c1e79
         self.path = str(os.path.join(vdisk_dir, self.id+".img"))
         if os.path.exists(self.path):
             raise Exception("This virtual disk already exists")
@@ -253,18 +210,6 @@
                 while self.size > written:
                     written += 1024
                     f.write(zero.read(1024))
-<<<<<<< HEAD
-        # Get a free loopback device and mount
-        loop = losetup.find_unused_loop_device()
-        loop.mount(str(self.path), offset=1048576)
-        # Make a filesystem
-        s = shell("mkfs.ext4 {0}".format(loop.device))
-        if s["code"] != 0:
-            excmsg = "Failed to format loop device: {0}"
-            raise Exception(excmsg.format(s["stderr"]))
-        loop.unmount()
-        signals.emit("filesystems", "pre_add", self)
-=======
 
         if not will_crypt:
             # Get a free loopback device and mount
@@ -282,7 +227,6 @@
             nthread.complete(Notification("success", "Filesystems", msg))
 
         signals.emit("filesystems", "post_add", self)
->>>>>>> a89c1e79
         if mount:
             self.mount()
 
@@ -297,12 +241,7 @@
         signals.emit("filesystems", "pre_mount", self)
         if not os.path.isdir(os.path.join("/media", self.id)):
             os.makedirs(os.path.join("/media", self.id))
-<<<<<<< HEAD
-        mount_point = self.mountpoint if self.mountpoint\
-            else os.path.join("/media", self.id)
-=======
         mount_point = self.mountpoint or os.path.join("/media", self.id)
->>>>>>> a89c1e79
         luks_point = os.path.join("/dev/mapper", self.id)
         # Find a free loopback device and mount
         loop = losetup.find_unused_loop_device()
@@ -316,11 +255,7 @@
                 raise Exception(excmsg.format(self.id, str(s)))
             s = libc.mount(ctypes.c_char_p(bytes(luks_point, 'utf-8')),
                            ctypes.c_char_p(bytes(mount_point, 'utf-8')),
-<<<<<<< HEAD
-                           ctypes.c_char_p(bytes(self.fstype)), 0,
-=======
                            ctypes.c_char_p(bytes(self.fstype, 'utf-8')), 0,
->>>>>>> a89c1e79
                            ctypes.c_char_p(b""))
             if s == -1:
                 crypto.luks_close(self.id)
@@ -333,15 +268,9 @@
             raise Exception(excstr)
         else:
             s = libc.mount(ctypes.c_char_p(loop.device),
-<<<<<<< HEAD
-                           ctypes.c_char_p(mount_point),
-                           ctypes.c_char_p(self.fstype), 0,
-                           ctypes.c_char_p(""))
-=======
                            ctypes.c_char_p(bytes(mount_point, 'utf-8')),
                            ctypes.c_char_p(bytes(self.fstype, 'utf-8')), 0,
                            ctypes.c_char_p(b""))
->>>>>>> a89c1e79
             if s == -1:
                 loop.unmount()
                 excstr = "Failed to mount {0}: {1}"
@@ -394,12 +323,8 @@
                 self.enabled = False
                 break
 
-<<<<<<< HEAD
-    def encrypt(self, passwd, cipher="", keysize=0, mount=False):
-=======
     def encrypt(self, passwd, cipher=config.get("filesystems", "cipher"),
                 keysize=config.get("filesystems", "keysize"), mount=False):
->>>>>>> a89c1e79
         """
         Encrypt virtual disk image.
 
@@ -477,28 +402,16 @@
     selection for other tasks that require specification of a path.
     """
 
-<<<<<<< HEAD
     def __init__(self, id_="", path="", stype="", icon=""):
         """
         Initialize point of interest object.
 
         :param str id_: point of interest name (site/app ID)
-=======
-    def __init__(self, id="", path="", stype="", icon=""):
-        """
-        Initialize point of interest object.
-
-        :param str id: point of interest name (site/app ID)
->>>>>>> a89c1e79
         :param str path: path to point
         :param str stype: point type (app, site, etc)
         :param str icon: FontAwesome icon class
         """
-<<<<<<< HEAD
         self.id = id_
-=======
-        self.id = id
->>>>>>> a89c1e79
         self.path = path
         self.stype = stype
         self.icon = icon
@@ -519,19 +432,11 @@
         return self.as_dict
 
 
-<<<<<<< HEAD
 def get(id_=None):
     """
     Get all physical disks and virtual disk images present on the system.
 
     :params str id_: Return only the disk/image that matches this ID.
-=======
-def get(id=None):
-    """
-    Get all physical disks and virtual disk images present on the system.
-
-    :params str id: Return only the disk/image that matches this ID.
->>>>>>> a89c1e79
     :returns: DiskPartition(s) and/or VirtualDisk(s)
     :rtype: DiskPartition, VirtualDisk or a list thereof
     """
@@ -564,11 +469,7 @@
                                     size=int(p.getSize("B")), fstype=fstype,
                                     enabled=p.path in fstab,
                                     crypt=crypto.is_luks(p.path) == 0)
-<<<<<<< HEAD
                 if id_ == dev.id:
-=======
-                if id == dev.id:
->>>>>>> a89c1e79
                     return dev
                 devs.append(dev)
             except:
@@ -593,11 +494,7 @@
         dev = VirtualDisk(id=dname, path=x, size=os.path.getsize(x),
                           mountpoint=mps.get(x) or mps.get(luks_point) or None,
                           enabled=x in fstab, crypt=x.endswith(".crypt"))
-<<<<<<< HEAD
         if id_ == dev.id:
-=======
-        if id == dev.id:
->>>>>>> a89c1e79
             return dev
         devs.append(dev)
     return devs if not id_ else None
@@ -609,18 +506,7 @@
 
     Points of interest are obtained at scan from websites and mounted disks.
 
-<<<<<<< HEAD
     :param str id_: If present, filter by point ID
-=======
-
-def get_points(id=None, path=None):
-    """
-    Retrieve points of interest from the system.
-
-    Points of interest are obtained at scan from websites and mounted disks.
-
-    :param str id: If present, filter by point ID
->>>>>>> a89c1e79
     :param str path: Filter by filesystem path
     :return: Point(s)OfInterest
     :rtype: PointOfInterest or list thereof
@@ -719,18 +605,10 @@
 
 def get_partition_uuid_by_name(p):
     """Get a partition's UUID from its device name."""
-<<<<<<< HEAD
-    return shell("blkid -o value -s UUID " + p)["stdout"].split("\n")[0]
-=======
     return shell("blkid -o value -s UUID " + p)["stdout"].split(b"\n")[0]
 
->>>>>>> a89c1e79
 
 
 def get_partition_name_by_uuid(u):
     """Get a partition's device name from its UUID."""
-<<<<<<< HEAD
-    return shell("blkid -U " + u)["stdout"].split("\n")[0]
-=======
-    return shell("blkid -U " + u)["stdout"].split(b"\n")[0]
->>>>>>> a89c1e79
+    return shell("blkid -U " + u)["stdout"].split(b"\n")[0]