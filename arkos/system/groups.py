--- conflicted
+++ resolved
@@ -8,6 +8,7 @@
 """
 
 import grp
+import ldap
 import ldap.modlist
 
 from arkos import conns, config, signals
@@ -41,16 +42,10 @@
     def add(self):
         """Add the group to LDAP."""
         try:
-<<<<<<< HEAD
-            conns.LDAP.search_s(self.ldap_id, ldap.SCOPE_SUBTREE,
-                                "(objectClass=*)", None)
-            raise Exception("A group with this name already exists")
-=======
             ldif = conns.LDAP.search_s(self.ldap_id, ldap.SCOPE_SUBTREE,
                                        "(objectClass=*)", None)
             emsg = "A group with this name already exists"
             raise errors.InvalidConfigError(emsg)
->>>>>>> 822e93bc
         except ldap.NO_SUCH_OBJECT:
             pass
         ldif = {
