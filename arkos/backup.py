--- conflicted
+++ resolved
@@ -33,6 +33,7 @@
 
     See ``backup.get()`` for definition of ``Backup`` dict.
     """
+    
     def __init__(self, id_, icon, site=None, version=None):
         """
         Initialize the BackupController.
@@ -374,11 +375,7 @@
     return able
 
 
-<<<<<<< HEAD
-def create(id_, data=True):
-=======
-def create(id, data=True, nthread=NotificationThread()):
->>>>>>> 60c70ba9
+def create(id_, data=True, nthread=NotificationThread()):
     """
     Convenience function to create a backup.
 
@@ -388,7 +385,7 @@
     :rtype: Backup
     """
     controller = None
-    if id == "arkOS":
+    if id_ == "arkOS":
         controller = arkOSBackupCfg("arkOS", "fa fa-cog",
                                     version=arkos_version)
         return controller.backup()
